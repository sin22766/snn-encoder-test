--- conflicted
+++ resolved
@@ -2,7 +2,7 @@
  "cells": [
   {
    "cell_type": "markdown",
-   "id": "b334637d",
+   "id": "be87cdfc",
    "metadata": {},
    "source": [
     "# Test best params from BSA on other Encoder\n",
@@ -12,7 +12,7 @@
   {
    "cell_type": "code",
    "execution_count": 1,
-   "id": "9aa4224b-a6ff-43ce-a871-5d7378604317",
+   "id": "a079edcd",
    "metadata": {},
    "outputs": [],
    "source": [
@@ -30,7 +30,7 @@
   },
   {
    "cell_type": "markdown",
-   "id": "8fc9c095",
+   "id": "8ee4bad4",
    "metadata": {},
    "source": [
     "## Load the data"
@@ -39,7 +39,7 @@
   {
    "cell_type": "code",
    "execution_count": 2,
-   "id": "4b6c4d14",
+   "id": "295db865",
    "metadata": {},
    "outputs": [
     {
@@ -61,7 +61,7 @@
   {
    "cell_type": "code",
    "execution_count": 3,
-   "id": "c4fd1126",
+   "id": "8525ee9c",
    "metadata": {},
    "outputs": [],
    "source": [
@@ -87,7 +87,7 @@
   {
    "cell_type": "code",
    "execution_count": 4,
-   "id": "1f80c04c",
+   "id": "dc6bd21a",
    "metadata": {},
    "outputs": [],
    "source": [
@@ -98,7 +98,7 @@
   },
   {
    "cell_type": "markdown",
-   "id": "d17666c9",
+   "id": "44418629",
    "metadata": {},
    "source": [
     "## Load config and tuning\n",
@@ -108,7 +108,7 @@
   {
    "cell_type": "code",
    "execution_count": 5,
-   "id": "8fc39423",
+   "id": "4a8b2d90",
    "metadata": {},
    "outputs": [],
    "source": [
@@ -152,9 +152,461 @@
   {
    "cell_type": "code",
    "execution_count": 6,
-   "id": "fb7ba025",
+   "id": "fa010289",
    "metadata": {},
    "outputs": [
+    {
+     "name": "stderr",
+     "output_type": "stream",
+     "text": [
+      "Using default `ModelCheckpoint`. Consider installing `litmodels` package to enable `LitModelCheckpoint` for automatic upload to the Lightning model registry.\n",
+      "GPU available: True (cuda), used: True\n",
+      "TPU available: False, using: 0 TPU cores\n",
+      "HPU available: False, using: 0 HPUs\n",
+      "You are using a CUDA device ('NVIDIA GeForce RTX 4090') that has Tensor Cores. To properly utilize them, you should set `torch.set_float32_matmul_precision('medium' | 'high')` which will trade-off precision for performance. For more details, read https://pytorch.org/docs/stable/generated/torch.set_float32_matmul_precision.html#torch.set_float32_matmul_precision\n",
+      "/workspace/snn-encoder-test/.venv/lib/python3.12/site-packages/lightning/pytorch/callbacks/model_checkpoint.py:654: Checkpoint directory /workspace/snn-encoder-test/models/test_encoder/checkpoints exists and is not empty.\n",
+      "LOCAL_RANK: 0 - CUDA_VISIBLE_DEVICES: [0]\n"
+     ]
+    },
+    {
+     "name": "stdout",
+     "output_type": "stream",
+     "text": [
+      "\u001b[32m2025-05-10 01:20:10.336\u001b[0m | \u001b[1mINFO    \u001b[0m | \u001b[36m__main__\u001b[0m:\u001b[36m<module>\u001b[0m:\u001b[36m8\u001b[0m - \u001b[1mStarting fold 1 of 5\u001b[0m\n"
+     ]
+    },
+    {
+     "name": "stderr",
+     "output_type": "stream",
+     "text": [
+      "\n",
+      "  | Name  | Type                   | Params | Mode \n",
+      "---------------------------------------------------------\n",
+      "0 | model | EEGSTFTSpikeClassifier | 824 K  | train\n",
+      "---------------------------------------------------------\n",
+      "824 K     Trainable params\n",
+      "0         Non-trainable params\n",
+      "824 K     Total params\n",
+      "3.299     Total estimated model params size (MB)\n",
+      "13        Modules in train mode\n",
+      "0         Modules in eval mode\n"
+     ]
+    },
+    {
+     "data": {
+      "application/vnd.jupyter.widget-view+json": {
+       "model_id": "fb52daafe2b04b70ae4ce7045b28386d",
+       "version_major": 2,
+       "version_minor": 0
+      },
+      "text/plain": [
+       "Sanity Checking: |          | 0/? [00:00<?, ?it/s]"
+      ]
+     },
+     "metadata": {},
+     "output_type": "display_data"
+    },
+    {
+     "name": "stderr",
+     "output_type": "stream",
+     "text": [
+      "/home/jupyter-group55/snn-encoder-test/.venv/lib/python3.12/site-packages/lightning/pytorch/trainer/connectors/data_connector.py:425: The 'val_dataloader' does not have many workers which may be a bottleneck. Consider increasing the value of the `num_workers` argument` to `num_workers=7` in the `DataLoader` to improve performance.\n",
+      "/home/jupyter-group55/snn-encoder-test/.venv/lib/python3.12/site-packages/lightning/pytorch/trainer/connectors/data_connector.py:425: The 'train_dataloader' does not have many workers which may be a bottleneck. Consider increasing the value of the `num_workers` argument` to `num_workers=7` in the `DataLoader` to improve performance.\n"
+     ]
+    },
+    {
+     "data": {
+      "application/vnd.jupyter.widget-view+json": {
+       "model_id": "84b31af27fbc4bec8ceba6b4bff73668",
+       "version_major": 2,
+       "version_minor": 0
+      },
+      "text/plain": [
+       "Training: |          | 0/? [00:00<?, ?it/s]"
+      ]
+     },
+     "metadata": {},
+     "output_type": "display_data"
+    },
+    {
+     "data": {
+      "application/vnd.jupyter.widget-view+json": {
+       "model_id": "6df20ab64925450d900cfe7bedeb4f18",
+       "version_major": 2,
+       "version_minor": 0
+      },
+      "text/plain": [
+       "Validation: |          | 0/? [00:00<?, ?it/s]"
+      ]
+     },
+     "metadata": {},
+     "output_type": "display_data"
+    },
+    {
+     "data": {
+      "application/vnd.jupyter.widget-view+json": {
+       "model_id": "ee166634443e438bbc31802f80a8bf20",
+       "version_major": 2,
+       "version_minor": 0
+      },
+      "text/plain": [
+       "Validation: |          | 0/? [00:00<?, ?it/s]"
+      ]
+     },
+     "metadata": {},
+     "output_type": "display_data"
+    },
+    {
+     "data": {
+      "application/vnd.jupyter.widget-view+json": {
+       "model_id": "5d162ad457e24d23b4805a0778856c0b",
+       "version_major": 2,
+       "version_minor": 0
+      },
+      "text/plain": [
+       "Validation: |          | 0/? [00:00<?, ?it/s]"
+      ]
+     },
+     "metadata": {},
+     "output_type": "display_data"
+    },
+    {
+     "data": {
+      "application/vnd.jupyter.widget-view+json": {
+       "model_id": "b01a9175c6534267b5d84ced79c8f7d6",
+       "version_major": 2,
+       "version_minor": 0
+      },
+      "text/plain": [
+       "Validation: |          | 0/? [00:00<?, ?it/s]"
+      ]
+     },
+     "metadata": {},
+     "output_type": "display_data"
+    },
+    {
+     "data": {
+      "application/vnd.jupyter.widget-view+json": {
+       "model_id": "92f74b4ffe5549008eda6ba34c31717e",
+       "version_major": 2,
+       "version_minor": 0
+      },
+      "text/plain": [
+       "Validation: |          | 0/? [00:00<?, ?it/s]"
+      ]
+     },
+     "metadata": {},
+     "output_type": "display_data"
+    },
+    {
+     "data": {
+      "application/vnd.jupyter.widget-view+json": {
+       "model_id": "4f6897c4d69f444584d39164f76f0cdb",
+       "version_major": 2,
+       "version_minor": 0
+      },
+      "text/plain": [
+       "Validation: |          | 0/? [00:00<?, ?it/s]"
+      ]
+     },
+     "metadata": {},
+     "output_type": "display_data"
+    },
+    {
+     "data": {
+      "application/vnd.jupyter.widget-view+json": {
+       "model_id": "b6a249bf38fe42de8fde76121c652984",
+       "version_major": 2,
+       "version_minor": 0
+      },
+      "text/plain": [
+       "Validation: |          | 0/? [00:00<?, ?it/s]"
+      ]
+     },
+     "metadata": {},
+     "output_type": "display_data"
+    },
+    {
+     "data": {
+      "application/vnd.jupyter.widget-view+json": {
+       "model_id": "a2849e21e9984eaf8d2232c4093cae72",
+       "version_major": 2,
+       "version_minor": 0
+      },
+      "text/plain": [
+       "Validation: |          | 0/? [00:00<?, ?it/s]"
+      ]
+     },
+     "metadata": {},
+     "output_type": "display_data"
+    },
+    {
+     "data": {
+      "application/vnd.jupyter.widget-view+json": {
+       "model_id": "2f1dd6a4a8a445aea802492b80dbb382",
+       "version_major": 2,
+       "version_minor": 0
+      },
+      "text/plain": [
+       "Validation: |          | 0/? [00:00<?, ?it/s]"
+      ]
+     },
+     "metadata": {},
+     "output_type": "display_data"
+    },
+    {
+     "data": {
+      "application/vnd.jupyter.widget-view+json": {
+       "model_id": "385c20e891ed4647a873eadecc23e350",
+       "version_major": 2,
+       "version_minor": 0
+      },
+      "text/plain": [
+       "Validation: |          | 0/? [00:00<?, ?it/s]"
+      ]
+     },
+     "metadata": {},
+     "output_type": "display_data"
+    },
+    {
+     "data": {
+      "application/vnd.jupyter.widget-view+json": {
+       "model_id": "b9fbb5470d0344bdb572e06264c00161",
+       "version_major": 2,
+       "version_minor": 0
+      },
+      "text/plain": [
+       "Validation: |          | 0/? [00:00<?, ?it/s]"
+      ]
+     },
+     "metadata": {},
+     "output_type": "display_data"
+    },
+    {
+     "data": {
+      "application/vnd.jupyter.widget-view+json": {
+       "model_id": "f967106c44c74cee8053daaa1437feda",
+       "version_major": 2,
+       "version_minor": 0
+      },
+      "text/plain": [
+       "Validation: |          | 0/? [00:00<?, ?it/s]"
+      ]
+     },
+     "metadata": {},
+     "output_type": "display_data"
+    },
+    {
+     "data": {
+      "application/vnd.jupyter.widget-view+json": {
+       "model_id": "524e71bb22604a50902cfe313980f041",
+       "version_major": 2,
+       "version_minor": 0
+      },
+      "text/plain": [
+       "Validation: |          | 0/? [00:00<?, ?it/s]"
+      ]
+     },
+     "metadata": {},
+     "output_type": "display_data"
+    },
+    {
+     "data": {
+      "application/vnd.jupyter.widget-view+json": {
+       "model_id": "081c8262988840e08ea36118106243c4",
+       "version_major": 2,
+       "version_minor": 0
+      },
+      "text/plain": [
+       "Validation: |          | 0/? [00:00<?, ?it/s]"
+      ]
+     },
+     "metadata": {},
+     "output_type": "display_data"
+    },
+    {
+     "data": {
+      "application/vnd.jupyter.widget-view+json": {
+       "model_id": "3bdaa2f61f5546eebcaf4a2e6b2e472d",
+       "version_major": 2,
+       "version_minor": 0
+      },
+      "text/plain": [
+       "Validation: |          | 0/? [00:00<?, ?it/s]"
+      ]
+     },
+     "metadata": {},
+     "output_type": "display_data"
+    },
+    {
+     "data": {
+      "application/vnd.jupyter.widget-view+json": {
+       "model_id": "5475d244c4b944fdb9d70252f6576589",
+       "version_major": 2,
+       "version_minor": 0
+      },
+      "text/plain": [
+       "Validation: |          | 0/? [00:00<?, ?it/s]"
+      ]
+     },
+     "metadata": {},
+     "output_type": "display_data"
+    },
+    {
+     "data": {
+      "application/vnd.jupyter.widget-view+json": {
+       "model_id": "6aae70ce9be04bec9507a35d4e63fac5",
+       "version_major": 2,
+       "version_minor": 0
+      },
+      "text/plain": [
+       "Validation: |          | 0/? [00:00<?, ?it/s]"
+      ]
+     },
+     "metadata": {},
+     "output_type": "display_data"
+    },
+    {
+     "data": {
+      "application/vnd.jupyter.widget-view+json": {
+       "model_id": "aa0925b24f9042aa8dcd75f6a4848181",
+       "version_major": 2,
+       "version_minor": 0
+      },
+      "text/plain": [
+       "Validation: |          | 0/? [00:00<?, ?it/s]"
+      ]
+     },
+     "metadata": {},
+     "output_type": "display_data"
+    },
+    {
+     "data": {
+      "application/vnd.jupyter.widget-view+json": {
+       "model_id": "76f870d9dea6474dbc85fdd0a6f61689",
+       "version_major": 2,
+       "version_minor": 0
+      },
+      "text/plain": [
+       "Validation: |          | 0/? [00:00<?, ?it/s]"
+      ]
+     },
+     "metadata": {},
+     "output_type": "display_data"
+    },
+    {
+     "data": {
+      "application/vnd.jupyter.widget-view+json": {
+       "model_id": "c38a79d81d894ad6a3985c1d69d69ef1",
+       "version_major": 2,
+       "version_minor": 0
+      },
+      "text/plain": [
+       "Validation: |          | 0/? [00:00<?, ?it/s]"
+      ]
+     },
+     "metadata": {},
+     "output_type": "display_data"
+    },
+    {
+     "data": {
+      "application/vnd.jupyter.widget-view+json": {
+       "model_id": "42ab2c5b3f7a4359ae7c67cf5ac3c970",
+       "version_major": 2,
+       "version_minor": 0
+      },
+      "text/plain": [
+       "Validation: |          | 0/? [00:00<?, ?it/s]"
+      ]
+     },
+     "metadata": {},
+     "output_type": "display_data"
+    },
+    {
+     "data": {
+      "application/vnd.jupyter.widget-view+json": {
+       "model_id": "b16b96aa9e0045a581e07611604176b1",
+       "version_major": 2,
+       "version_minor": 0
+      },
+      "text/plain": [
+       "Validation: |          | 0/? [00:00<?, ?it/s]"
+      ]
+     },
+     "metadata": {},
+     "output_type": "display_data"
+    },
+    {
+     "data": {
+      "application/vnd.jupyter.widget-view+json": {
+       "model_id": "fad8646e9edb4d4e9c1fc91a230c50a0",
+       "version_major": 2,
+       "version_minor": 0
+      },
+      "text/plain": [
+       "Validation: |          | 0/? [00:00<?, ?it/s]"
+      ]
+     },
+     "metadata": {},
+     "output_type": "display_data"
+    },
+    {
+     "name": "stderr",
+     "output_type": "stream",
+     "text": [
+      "Restoring states from the checkpoint path at /home/jupyter-group55/snn-encoder-test/models/test_encoder/checkpoints/epoch=14-step=390.ckpt\n",
+      "LOCAL_RANK: 0 - CUDA_VISIBLE_DEVICES: [0]\n",
+      "Loaded model weights from the checkpoint at /home/jupyter-group55/snn-encoder-test/models/test_encoder/checkpoints/epoch=14-step=390.ckpt\n",
+      "/home/jupyter-group55/snn-encoder-test/.venv/lib/python3.12/site-packages/lightning/pytorch/trainer/connectors/data_connector.py:425: The 'test_dataloader' does not have many workers which may be a bottleneck. Consider increasing the value of the `num_workers` argument` to `num_workers=7` in the `DataLoader` to improve performance.\n"
+     ]
+    },
+    {
+     "data": {
+      "application/vnd.jupyter.widget-view+json": {
+       "model_id": "0bf9a0f0ed1f4b4bbb0d5feff8aa7960",
+       "version_major": 2,
+       "version_minor": 0
+      },
+      "text/plain": [
+       "Testing: |          | 0/? [00:00<?, ?it/s]"
+      ]
+     },
+     "metadata": {},
+     "output_type": "display_data"
+    },
+    {
+     "data": {
+      "text/html": [
+       "<pre style=\"white-space:pre;overflow-x:auto;line-height:normal;font-family:Menlo,'DejaVu Sans Mono',consolas,'Courier New',monospace\">┏━━━━━━━━━━━━━━━━━━━━━━━━━━━┳━━━━━━━━━━━━━━━━━━━━━━━━━━━┓\n",
+       "┃<span style=\"font-weight: bold\">        Test metric        </span>┃<span style=\"font-weight: bold\">       DataLoader 0        </span>┃\n",
+       "┡━━━━━━━━━━━━━━━━━━━━━━━━━━━╇━━━━━━━━━━━━━━━━━━━━━━━━━━━┩\n",
+       "│<span style=\"color: #008080; text-decoration-color: #008080\">         test_acc          </span>│<span style=\"color: #800080; text-decoration-color: #800080\">    0.7298105955123901     </span>│\n",
+       "│<span style=\"color: #008080; text-decoration-color: #008080\">          test_f1          </span>│<span style=\"color: #800080; text-decoration-color: #800080\">    0.7262635827064514     </span>│\n",
+       "│<span style=\"color: #008080; text-decoration-color: #008080\">         test_loss         </span>│<span style=\"color: #800080; text-decoration-color: #800080\">     93.33724975585938     </span>│\n",
+       "│<span style=\"color: #008080; text-decoration-color: #008080\">         test_mse          </span>│<span style=\"color: #800080; text-decoration-color: #800080\">    0.27018943428993225    </span>│\n",
+       "│<span style=\"color: #008080; text-decoration-color: #008080\">      test_precision       </span>│<span style=\"color: #800080; text-decoration-color: #800080\">     0.745125949382782     </span>│\n",
+       "│<span style=\"color: #008080; text-decoration-color: #008080\">        test_recall        </span>│<span style=\"color: #800080; text-decoration-color: #800080\">     0.710379421710968     </span>│\n",
+       "│<span style=\"color: #008080; text-decoration-color: #008080\">     test_total_spikes     </span>│<span style=\"color: #800080; text-decoration-color: #800080\">       364255.53125        </span>│\n",
+       "└───────────────────────────┴───────────────────────────┘\n",
+       "</pre>\n"
+      ],
+      "text/plain": [
+       "┏━━━━━━━━━━━━━━━━━━━━━━━━━━━┳━━━━━━━━━━━━━━━━━━━━━━━━━━━┓\n",
+       "┃\u001b[1m \u001b[0m\u001b[1m       Test metric       \u001b[0m\u001b[1m \u001b[0m┃\u001b[1m \u001b[0m\u001b[1m      DataLoader 0       \u001b[0m\u001b[1m \u001b[0m┃\n",
+       "┡━━━━━━━━━━━━━━━━━━━━━━━━━━━╇━━━━━━━━━━━━━━━━━━━━━━━━━━━┩\n",
+       "│\u001b[36m \u001b[0m\u001b[36m        test_acc         \u001b[0m\u001b[36m \u001b[0m│\u001b[35m \u001b[0m\u001b[35m   0.7298105955123901    \u001b[0m\u001b[35m \u001b[0m│\n",
+       "│\u001b[36m \u001b[0m\u001b[36m         test_f1         \u001b[0m\u001b[36m \u001b[0m│\u001b[35m \u001b[0m\u001b[35m   0.7262635827064514    \u001b[0m\u001b[35m \u001b[0m│\n",
+       "│\u001b[36m \u001b[0m\u001b[36m        test_loss        \u001b[0m\u001b[36m \u001b[0m│\u001b[35m \u001b[0m\u001b[35m    93.33724975585938    \u001b[0m\u001b[35m \u001b[0m│\n",
+       "│\u001b[36m \u001b[0m\u001b[36m        test_mse         \u001b[0m\u001b[36m \u001b[0m│\u001b[35m \u001b[0m\u001b[35m   0.27018943428993225   \u001b[0m\u001b[35m \u001b[0m│\n",
+       "│\u001b[36m \u001b[0m\u001b[36m     test_precision      \u001b[0m\u001b[36m \u001b[0m│\u001b[35m \u001b[0m\u001b[35m    0.745125949382782    \u001b[0m\u001b[35m \u001b[0m│\n",
+       "│\u001b[36m \u001b[0m\u001b[36m       test_recall       \u001b[0m\u001b[36m \u001b[0m│\u001b[35m \u001b[0m\u001b[35m    0.710379421710968    \u001b[0m\u001b[35m \u001b[0m│\n",
+       "│\u001b[36m \u001b[0m\u001b[36m    test_total_spikes    \u001b[0m\u001b[36m \u001b[0m│\u001b[35m \u001b[0m\u001b[35m      364255.53125       \u001b[0m\u001b[35m \u001b[0m│\n",
+       "└───────────────────────────┴───────────────────────────┘\n"
+      ]
+     },
+     "metadata": {},
+     "output_type": "display_data"
+    },
     {
      "name": "stderr",
      "output_type": "stream",
@@ -179,13 +631,6 @@
      ]
     },
     {
-     "name": "stdout",
-     "output_type": "stream",
-     "text": [
-      "\u001b[32m2025-05-10 01:20:10.336\u001b[0m | \u001b[1mINFO    \u001b[0m | \u001b[36m__main__\u001b[0m:\u001b[36m<module>\u001b[0m:\u001b[36m8\u001b[0m - \u001b[1mStarting fold 1 of 5\u001b[0m\n"
-     ]
-    },
-    {
      "data": {
       "application/vnd.jupyter.widget-view+json": {
        "model_id": "f7c50e42cadc4f9f8cba923f7b2807ff",
@@ -200,14 +645,6 @@
      "output_type": "display_data"
     },
     {
-     "name": "stderr",
-     "output_type": "stream",
-     "text": [
-      "/home/jupyter-group55/snn-encoder-test/.venv/lib/python3.12/site-packages/lightning/pytorch/trainer/connectors/data_connector.py:425: The 'val_dataloader' does not have many workers which may be a bottleneck. Consider increasing the value of the `num_workers` argument` to `num_workers=7` in the `DataLoader` to improve performance.\n",
-      "/home/jupyter-group55/snn-encoder-test/.venv/lib/python3.12/site-packages/lightning/pytorch/trainer/connectors/data_connector.py:425: The 'train_dataloader' does not have many workers which may be a bottleneck. Consider increasing the value of the `num_workers` argument` to `num_workers=7` in the `DataLoader` to improve performance.\n"
-     ]
-    },
-    {
      "data": {
       "application/vnd.jupyter.widget-view+json": {
        "model_id": "5c9c8a7a56d547bf87832cbd3166f82e",
@@ -430,16 +867,6 @@
      },
      "metadata": {},
      "output_type": "display_data"
-    },
-    {
-     "name": "stderr",
-     "output_type": "stream",
-     "text": [
-      "Restoring states from the checkpoint path at /home/jupyter-group55/snn-encoder-test/models/test_encoder/checkpoints/epoch=14-step=390.ckpt\n",
-      "LOCAL_RANK: 0 - CUDA_VISIBLE_DEVICES: [0]\n",
-      "Loaded model weights from the checkpoint at /home/jupyter-group55/snn-encoder-test/models/test_encoder/checkpoints/epoch=14-step=390.ckpt\n",
-      "/home/jupyter-group55/snn-encoder-test/.venv/lib/python3.12/site-packages/lightning/pytorch/trainer/connectors/data_connector.py:425: The 'test_dataloader' does not have many workers which may be a bottleneck. Consider increasing the value of the `num_workers` argument` to `num_workers=7` in the `DataLoader` to improve performance.\n"
-     ]
     },
     {
      "data": {
@@ -1197,254 +1624,77 @@
     {
      "data": {
       "application/vnd.jupyter.widget-view+json": {
-<<<<<<< HEAD
        "model_id": "bd8011d56c1e4ad08c6d1f7509bacd08",
-=======
-       "model_id": "2f0c47e5a96243fc9bbbc4f0b03a05d1",
->>>>>>> 6dc32ef3
-       "version_major": 2,
-       "version_minor": 0
-      },
-      "text/plain": [
-       "Validation: |          | 0/? [00:00<?, ?it/s]"
-      ]
-     },
-     "metadata": {},
-     "output_type": "display_data"
-    },
-    {
-     "data": {
-      "application/vnd.jupyter.widget-view+json": {
-<<<<<<< HEAD
+       "version_major": 2,
+       "version_minor": 0
+      },
+      "text/plain": [
+       "Validation: |          | 0/? [00:00<?, ?it/s]"
+      ]
+     },
+     "metadata": {},
+     "output_type": "display_data"
+    },
+    {
+     "data": {
+      "application/vnd.jupyter.widget-view+json": {
        "model_id": "7b36056cc119408d9a975b4e459c8f8a",
-=======
-       "model_id": "4f3099fef7c74670ba007013586413c5",
->>>>>>> 6dc32ef3
-       "version_major": 2,
-       "version_minor": 0
-      },
-      "text/plain": [
-       "Validation: |          | 0/? [00:00<?, ?it/s]"
-      ]
-     },
-     "metadata": {},
-     "output_type": "display_data"
-    },
-    {
-     "data": {
-      "application/vnd.jupyter.widget-view+json": {
-<<<<<<< HEAD
+       "version_major": 2,
+       "version_minor": 0
+      },
+      "text/plain": [
+       "Validation: |          | 0/? [00:00<?, ?it/s]"
+      ]
+     },
+     "metadata": {},
+     "output_type": "display_data"
+    },
+    {
+     "data": {
+      "application/vnd.jupyter.widget-view+json": {
        "model_id": "81e345e2808f4c55a1fb5ca122dd3efe",
-=======
-       "model_id": "df401e7cec344f83961be1fc282b813b",
->>>>>>> 6dc32ef3
-       "version_major": 2,
-       "version_minor": 0
-      },
-      "text/plain": [
-       "Validation: |          | 0/? [00:00<?, ?it/s]"
-      ]
-     },
-     "metadata": {},
-     "output_type": "display_data"
-    },
-    {
-     "data": {
-      "application/vnd.jupyter.widget-view+json": {
-<<<<<<< HEAD
+       "version_major": 2,
+       "version_minor": 0
+      },
+      "text/plain": [
+       "Validation: |          | 0/? [00:00<?, ?it/s]"
+      ]
+     },
+     "metadata": {},
+     "output_type": "display_data"
+    },
+    {
+     "data": {
+      "application/vnd.jupyter.widget-view+json": {
        "model_id": "00d5cc7c488b45e483d42ff9e9035b1d",
-=======
-       "model_id": "c10dd07cc1ed4d409725ee84da83f255",
->>>>>>> 6dc32ef3
-       "version_major": 2,
-       "version_minor": 0
-      },
-      "text/plain": [
-       "Validation: |          | 0/? [00:00<?, ?it/s]"
-      ]
-     },
-     "metadata": {},
-     "output_type": "display_data"
-    },
-    {
-     "data": {
-      "application/vnd.jupyter.widget-view+json": {
-<<<<<<< HEAD
+       "version_major": 2,
+       "version_minor": 0
+      },
+      "text/plain": [
+       "Validation: |          | 0/? [00:00<?, ?it/s]"
+      ]
+     },
+     "metadata": {},
+     "output_type": "display_data"
+    },
+    {
+     "data": {
+      "application/vnd.jupyter.widget-view+json": {
        "model_id": "9c4eafa2a59846378c06eb87b61e1602",
-=======
-       "model_id": "7b6d7be6313d4ebe94b9c511543435b9",
->>>>>>> 6dc32ef3
-       "version_major": 2,
-       "version_minor": 0
-      },
-      "text/plain": [
-       "Validation: |          | 0/? [00:00<?, ?it/s]"
-      ]
-     },
-     "metadata": {},
-     "output_type": "display_data"
-    },
-    {
-     "data": {
-      "application/vnd.jupyter.widget-view+json": {
-<<<<<<< HEAD
+       "version_major": 2,
+       "version_minor": 0
+      },
+      "text/plain": [
+       "Validation: |          | 0/? [00:00<?, ?it/s]"
+      ]
+     },
+     "metadata": {},
+     "output_type": "display_data"
+    },
+    {
+     "data": {
+      "application/vnd.jupyter.widget-view+json": {
        "model_id": "b3c55ae31217473781881a4753527b76",
-=======
-       "model_id": "5cf8758bb22a49c09c492974698bcbaf",
-       "version_major": 2,
-       "version_minor": 0
-      },
-      "text/plain": [
-       "Validation: |          | 0/? [00:00<?, ?it/s]"
-      ]
-     },
-     "metadata": {},
-     "output_type": "display_data"
-    },
-    {
-     "data": {
-      "application/vnd.jupyter.widget-view+json": {
-       "model_id": "305347e6c67e46d985bf4ddd9e79b011",
-       "version_major": 2,
-       "version_minor": 0
-      },
-      "text/plain": [
-       "Validation: |          | 0/? [00:00<?, ?it/s]"
-      ]
-     },
-     "metadata": {},
-     "output_type": "display_data"
-    },
-    {
-     "data": {
-      "application/vnd.jupyter.widget-view+json": {
-       "model_id": "46a1dbab3d7c424fa8c8b4f62025b3f9",
-       "version_major": 2,
-       "version_minor": 0
-      },
-      "text/plain": [
-       "Validation: |          | 0/? [00:00<?, ?it/s]"
-      ]
-     },
-     "metadata": {},
-     "output_type": "display_data"
-    },
-    {
-     "data": {
-      "application/vnd.jupyter.widget-view+json": {
-       "model_id": "e4fc541d83054106ae3068a5e061aebb",
-       "version_major": 2,
-       "version_minor": 0
-      },
-      "text/plain": [
-       "Validation: |          | 0/? [00:00<?, ?it/s]"
-      ]
-     },
-     "metadata": {},
-     "output_type": "display_data"
-    },
-    {
-     "data": {
-      "application/vnd.jupyter.widget-view+json": {
-       "model_id": "c33194dff1b0426691dcab496f5a240c",
-       "version_major": 2,
-       "version_minor": 0
-      },
-      "text/plain": [
-       "Validation: |          | 0/? [00:00<?, ?it/s]"
-      ]
-     },
-     "metadata": {},
-     "output_type": "display_data"
-    },
-    {
-     "data": {
-      "application/vnd.jupyter.widget-view+json": {
-       "model_id": "592ccf4bb3514935bfbff519346f4427",
-       "version_major": 2,
-       "version_minor": 0
-      },
-      "text/plain": [
-       "Validation: |          | 0/? [00:00<?, ?it/s]"
-      ]
-     },
-     "metadata": {},
-     "output_type": "display_data"
-    },
-    {
-     "data": {
-      "application/vnd.jupyter.widget-view+json": {
-       "model_id": "b2efdf813496482190fef2db4719cd98",
-       "version_major": 2,
-       "version_minor": 0
-      },
-      "text/plain": [
-       "Validation: |          | 0/? [00:00<?, ?it/s]"
-      ]
-     },
-     "metadata": {},
-     "output_type": "display_data"
-    },
-    {
-     "data": {
-      "application/vnd.jupyter.widget-view+json": {
-       "model_id": "7a672f92eee345ffa48002a024f6c9c1",
-       "version_major": 2,
-       "version_minor": 0
-      },
-      "text/plain": [
-       "Validation: |          | 0/? [00:00<?, ?it/s]"
-      ]
-     },
-     "metadata": {},
-     "output_type": "display_data"
-    },
-    {
-     "data": {
-      "application/vnd.jupyter.widget-view+json": {
-       "model_id": "afee01e142da491397b92b53de662fd7",
-       "version_major": 2,
-       "version_minor": 0
-      },
-      "text/plain": [
-       "Validation: |          | 0/? [00:00<?, ?it/s]"
-      ]
-     },
-     "metadata": {},
-     "output_type": "display_data"
-    },
-    {
-     "data": {
-      "application/vnd.jupyter.widget-view+json": {
-       "model_id": "98bcc13caf4a4462b517c2ef814b5e8a",
-       "version_major": 2,
-       "version_minor": 0
-      },
-      "text/plain": [
-       "Validation: |          | 0/? [00:00<?, ?it/s]"
-      ]
-     },
-     "metadata": {},
-     "output_type": "display_data"
-    },
-    {
-     "data": {
-      "application/vnd.jupyter.widget-view+json": {
-       "model_id": "571c5afc521f4fb78f4ffde5a77fc1a1",
-       "version_major": 2,
-       "version_minor": 0
-      },
-      "text/plain": [
-       "Validation: |          | 0/? [00:00<?, ?it/s]"
-      ]
-     },
-     "metadata": {},
-     "output_type": "display_data"
-    },
-    {
-     "data": {
-      "application/vnd.jupyter.widget-view+json": {
-       "model_id": "5acaab1420c9425696a71e44e6d4a722",
        "version_major": 2,
        "version_minor": 0
       },
@@ -1459,53 +1709,20 @@
      "name": "stderr",
      "output_type": "stream",
      "text": [
-      "Restoring states from the checkpoint path at /workspace/snn-encoder-test/models/test_encoder/checkpoints/epoch=35-step=612.ckpt\n",
+      "Restoring states from the checkpoint path at /home/jupyter-group55/snn-encoder-test/models/test_encoder/checkpoints/epoch=11-step=312-v2.ckpt\n",
       "LOCAL_RANK: 0 - CUDA_VISIBLE_DEVICES: [0]\n",
-      "Loaded model weights from the checkpoint at /workspace/snn-encoder-test/models/test_encoder/checkpoints/epoch=35-step=612.ckpt\n"
+      "Loaded model weights from the checkpoint at /home/jupyter-group55/snn-encoder-test/models/test_encoder/checkpoints/epoch=11-step=312-v2.ckpt\n"
      ]
     },
     {
      "data": {
       "application/vnd.jupyter.widget-view+json": {
-       "model_id": "85e5cfcc19444aefb3ba41e88e2e310d",
+       "model_id": "e636fc94320142d78576669318a75943",
        "version_major": 2,
        "version_minor": 0
       },
       "text/plain": [
        "Testing: |          | 0/? [00:00<?, ?it/s]"
-      ]
-     },
-     "metadata": {},
-     "output_type": "display_data"
-    },
-    {
-     "data": {
-      "text/html": [
-       "<pre style=\"white-space:pre;overflow-x:auto;line-height:normal;font-family:Menlo,'DejaVu Sans Mono',consolas,'Courier New',monospace\">┏━━━━━━━━━━━━━━━━━━━━━━━━━━━┳━━━━━━━━━━━━━━━━━━━━━━━━━━━┓\n",
-       "┃<span style=\"font-weight: bold\">        Test metric        </span>┃<span style=\"font-weight: bold\">       DataLoader 0        </span>┃\n",
-       "┡━━━━━━━━━━━━━━━━━━━━━━━━━━━╇━━━━━━━━━━━━━━━━━━━━━━━━━━━┩\n",
-       "│<span style=\"color: #008080; text-decoration-color: #008080\">         test_acc          </span>│<span style=\"color: #800080; text-decoration-color: #800080\">    0.7868525981903076     </span>│\n",
-       "│<span style=\"color: #008080; text-decoration-color: #008080\">          test_f1          </span>│<span style=\"color: #800080; text-decoration-color: #800080\">    0.8082895874977112     </span>│\n",
-       "│<span style=\"color: #008080; text-decoration-color: #008080\">         test_loss         </span>│<span style=\"color: #800080; text-decoration-color: #800080\">     49.92888641357422     </span>│\n",
-       "│<span style=\"color: #008080; text-decoration-color: #008080\">         test_mse          </span>│<span style=\"color: #800080; text-decoration-color: #800080\">    0.21314741671085358    </span>│\n",
-       "│<span style=\"color: #008080; text-decoration-color: #008080\">      test_precision       </span>│<span style=\"color: #800080; text-decoration-color: #800080\">     0.746239423751831     </span>│\n",
-       "│<span style=\"color: #008080; text-decoration-color: #008080\">        test_recall        </span>│<span style=\"color: #800080; text-decoration-color: #800080\">    0.8821356296539307     </span>│\n",
-       "│<span style=\"color: #008080; text-decoration-color: #008080\">     test_total_spikes     </span>│<span style=\"color: #800080; text-decoration-color: #800080\">        297051.8125        </span>│\n",
-       "└───────────────────────────┴───────────────────────────┘\n",
-       "</pre>\n"
-      ],
-      "text/plain": [
-       "┏━━━━━━━━━━━━━━━━━━━━━━━━━━━┳━━━━━━━━━━━━━━━━━━━━━━━━━━━┓\n",
-       "┃\u001b[1m \u001b[0m\u001b[1m       Test metric       \u001b[0m\u001b[1m \u001b[0m┃\u001b[1m \u001b[0m\u001b[1m      DataLoader 0       \u001b[0m\u001b[1m \u001b[0m┃\n",
-       "┡━━━━━━━━━━━━━━━━━━━━━━━━━━━╇━━━━━━━━━━━━━━━━━━━━━━━━━━━┩\n",
-       "│\u001b[36m \u001b[0m\u001b[36m        test_acc         \u001b[0m\u001b[36m \u001b[0m│\u001b[35m \u001b[0m\u001b[35m   0.7868525981903076    \u001b[0m\u001b[35m \u001b[0m│\n",
-       "│\u001b[36m \u001b[0m\u001b[36m         test_f1         \u001b[0m\u001b[36m \u001b[0m│\u001b[35m \u001b[0m\u001b[35m   0.8082895874977112    \u001b[0m\u001b[35m \u001b[0m│\n",
-       "│\u001b[36m \u001b[0m\u001b[36m        test_loss        \u001b[0m\u001b[36m \u001b[0m│\u001b[35m \u001b[0m\u001b[35m    49.92888641357422    \u001b[0m\u001b[35m \u001b[0m│\n",
-       "│\u001b[36m \u001b[0m\u001b[36m        test_mse         \u001b[0m\u001b[36m \u001b[0m│\u001b[35m \u001b[0m\u001b[35m   0.21314741671085358   \u001b[0m\u001b[35m \u001b[0m│\n",
-       "│\u001b[36m \u001b[0m\u001b[36m     test_precision      \u001b[0m\u001b[36m \u001b[0m│\u001b[35m \u001b[0m\u001b[35m    0.746239423751831    \u001b[0m\u001b[35m \u001b[0m│\n",
-       "│\u001b[36m \u001b[0m\u001b[36m       test_recall       \u001b[0m\u001b[36m \u001b[0m│\u001b[35m \u001b[0m\u001b[35m   0.8821356296539307    \u001b[0m\u001b[35m \u001b[0m│\n",
-       "│\u001b[36m \u001b[0m\u001b[36m    test_total_spikes    \u001b[0m\u001b[36m \u001b[0m│\u001b[35m \u001b[0m\u001b[35m       297051.8125       \u001b[0m\u001b[35m \u001b[0m│\n",
-       "└───────────────────────────┴───────────────────────────┘\n"
       ]
      },
      "metadata": {},
@@ -1537,14 +1754,14 @@
      "name": "stdout",
      "output_type": "stream",
      "text": [
-      "\u001b[32m2025-05-09 17:06:09.602\u001b[0m | \u001b[1mINFO    \u001b[0m | \u001b[36m__main__\u001b[0m:\u001b[36m<module>\u001b[0m:\u001b[36m49\u001b[0m - \u001b[1mtest-encoder \u001b[0m\n",
-      "\u001b[32m2025-05-09 17:06:09.603\u001b[0m | \u001b[1mINFO    \u001b[0m | \u001b[36m__main__\u001b[0m:\u001b[36m<module>\u001b[0m:\u001b[36m6\u001b[0m - \u001b[1mStarting fold 3 of 5\u001b[0m\n"
+      "\u001b[32m2025-05-10 01:42:27.403\u001b[0m | \u001b[1mINFO    \u001b[0m | \u001b[36m__main__\u001b[0m:\u001b[36m<module>\u001b[0m:\u001b[36m51\u001b[0m - \u001b[1mtest-encoder \u001b[0m\n",
+      "\u001b[32m2025-05-10 01:42:27.403\u001b[0m | \u001b[1mINFO    \u001b[0m | \u001b[36m__main__\u001b[0m:\u001b[36m<module>\u001b[0m:\u001b[36m8\u001b[0m - \u001b[1mStarting fold 5 of 5\u001b[0m\n"
      ]
     },
     {
      "data": {
       "application/vnd.jupyter.widget-view+json": {
-       "model_id": "3d7d9feadce1421eb3559bb6e2c68af8",
+       "model_id": "5e7359393c644711a74ef0504a1196df",
        "version_major": 2,
        "version_minor": 0
       },
@@ -1558,7 +1775,7 @@
     {
      "data": {
       "application/vnd.jupyter.widget-view+json": {
-       "model_id": "c731c706bc3a41cc8223e13204475211",
+       "model_id": "657944c8b43246fe9d01879f9d453d04",
        "version_major": 2,
        "version_minor": 0
       },
@@ -1572,413 +1789,161 @@
     {
      "data": {
       "application/vnd.jupyter.widget-view+json": {
-       "model_id": "851b108615104e3bb5529a3706bec2d8",
-       "version_major": 2,
-       "version_minor": 0
-      },
-      "text/plain": [
-       "Validation: |          | 0/? [00:00<?, ?it/s]"
-      ]
-     },
-     "metadata": {},
-     "output_type": "display_data"
-    },
-    {
-     "data": {
-      "application/vnd.jupyter.widget-view+json": {
-       "model_id": "e7211e13c64145529911e6867a287a3c",
-       "version_major": 2,
-       "version_minor": 0
-      },
-      "text/plain": [
-       "Validation: |          | 0/? [00:00<?, ?it/s]"
-      ]
-     },
-     "metadata": {},
-     "output_type": "display_data"
-    },
-    {
-     "data": {
-      "application/vnd.jupyter.widget-view+json": {
-       "model_id": "1d09e7277c694fd0851f235c4b6e7b0e",
-       "version_major": 2,
-       "version_minor": 0
-      },
-      "text/plain": [
-       "Validation: |          | 0/? [00:00<?, ?it/s]"
-      ]
-     },
-     "metadata": {},
-     "output_type": "display_data"
-    },
-    {
-     "data": {
-      "application/vnd.jupyter.widget-view+json": {
-       "model_id": "9758c5b090b6453a9f3a23d56dffb30a",
-       "version_major": 2,
-       "version_minor": 0
-      },
-      "text/plain": [
-       "Validation: |          | 0/? [00:00<?, ?it/s]"
-      ]
-     },
-     "metadata": {},
-     "output_type": "display_data"
-    },
-    {
-     "data": {
-      "application/vnd.jupyter.widget-view+json": {
-       "model_id": "2f170b103d7e4b75a9f9d1e8ebaba606",
-       "version_major": 2,
-       "version_minor": 0
-      },
-      "text/plain": [
-       "Validation: |          | 0/? [00:00<?, ?it/s]"
-      ]
-     },
-     "metadata": {},
-     "output_type": "display_data"
-    },
-    {
-     "data": {
-      "application/vnd.jupyter.widget-view+json": {
-       "model_id": "140f77deaa2442c68e5bd4371f578d32",
-       "version_major": 2,
-       "version_minor": 0
-      },
-      "text/plain": [
-       "Validation: |          | 0/? [00:00<?, ?it/s]"
-      ]
-     },
-     "metadata": {},
-     "output_type": "display_data"
-    },
-    {
-     "data": {
-      "application/vnd.jupyter.widget-view+json": {
-       "model_id": "3d725926bf134241ba846fcd5fe1c61c",
-       "version_major": 2,
-       "version_minor": 0
-      },
-      "text/plain": [
-       "Validation: |          | 0/? [00:00<?, ?it/s]"
-      ]
-     },
-     "metadata": {},
-     "output_type": "display_data"
-    },
-    {
-     "data": {
-      "application/vnd.jupyter.widget-view+json": {
-       "model_id": "b860a5ba1f4e4bd5a0950ae4c463fa39",
-       "version_major": 2,
-       "version_minor": 0
-      },
-      "text/plain": [
-       "Validation: |          | 0/? [00:00<?, ?it/s]"
-      ]
-     },
-     "metadata": {},
-     "output_type": "display_data"
-    },
-    {
-     "data": {
-      "application/vnd.jupyter.widget-view+json": {
-       "model_id": "72a5a13c19c648deb616e1bdae35d2ca",
-       "version_major": 2,
-       "version_minor": 0
-      },
-      "text/plain": [
-       "Validation: |          | 0/? [00:00<?, ?it/s]"
-      ]
-     },
-     "metadata": {},
-     "output_type": "display_data"
-    },
-    {
-     "data": {
-      "application/vnd.jupyter.widget-view+json": {
-       "model_id": "98dac086a10e40df850f8dab8795a15b",
-       "version_major": 2,
-       "version_minor": 0
-      },
-      "text/plain": [
-       "Validation: |          | 0/? [00:00<?, ?it/s]"
-      ]
-     },
-     "metadata": {},
-     "output_type": "display_data"
-    },
-    {
-     "data": {
-      "application/vnd.jupyter.widget-view+json": {
-       "model_id": "773fc2fd7d794aab82a5a9ab465bb8c9",
-       "version_major": 2,
-       "version_minor": 0
-      },
-      "text/plain": [
-       "Validation: |          | 0/? [00:00<?, ?it/s]"
-      ]
-     },
-     "metadata": {},
-     "output_type": "display_data"
-    },
-    {
-     "data": {
-      "application/vnd.jupyter.widget-view+json": {
-       "model_id": "fa93b2c0f1654cd89d49fc50e6c13715",
-       "version_major": 2,
-       "version_minor": 0
-      },
-      "text/plain": [
-       "Validation: |          | 0/? [00:00<?, ?it/s]"
-      ]
-     },
-     "metadata": {},
-     "output_type": "display_data"
-    },
-    {
-     "data": {
-      "application/vnd.jupyter.widget-view+json": {
-       "model_id": "28a3fbbae2cf4bbdad0e89514f9bef71",
-       "version_major": 2,
-       "version_minor": 0
-      },
-      "text/plain": [
-       "Validation: |          | 0/? [00:00<?, ?it/s]"
-      ]
-     },
-     "metadata": {},
-     "output_type": "display_data"
-    },
-    {
-     "data": {
-      "application/vnd.jupyter.widget-view+json": {
-       "model_id": "12e0b1e245d34b518f5f57079d873369",
-       "version_major": 2,
-       "version_minor": 0
-      },
-      "text/plain": [
-       "Validation: |          | 0/? [00:00<?, ?it/s]"
-      ]
-     },
-     "metadata": {},
-     "output_type": "display_data"
-    },
-    {
-     "data": {
-      "application/vnd.jupyter.widget-view+json": {
-       "model_id": "3c5cf238ed0a41b1ac46066c8b6d6b39",
-       "version_major": 2,
-       "version_minor": 0
-      },
-      "text/plain": [
-       "Validation: |          | 0/? [00:00<?, ?it/s]"
-      ]
-     },
-     "metadata": {},
-     "output_type": "display_data"
-    },
-    {
-     "data": {
-      "application/vnd.jupyter.widget-view+json": {
-       "model_id": "7a6d59a20e0f41bebb9c694dfce11724",
-       "version_major": 2,
-       "version_minor": 0
-      },
-      "text/plain": [
-       "Validation: |          | 0/? [00:00<?, ?it/s]"
-      ]
-     },
-     "metadata": {},
-     "output_type": "display_data"
-    },
-    {
-     "data": {
-      "application/vnd.jupyter.widget-view+json": {
-       "model_id": "f0bc8d81f8af47648854a5556eebecc7",
-       "version_major": 2,
-       "version_minor": 0
-      },
-      "text/plain": [
-       "Validation: |          | 0/? [00:00<?, ?it/s]"
-      ]
-     },
-     "metadata": {},
-     "output_type": "display_data"
-    },
-    {
-     "data": {
-      "application/vnd.jupyter.widget-view+json": {
-       "model_id": "ba1f38226eaf48a1a4c52fa74608e834",
-       "version_major": 2,
-       "version_minor": 0
-      },
-      "text/plain": [
-       "Validation: |          | 0/? [00:00<?, ?it/s]"
-      ]
-     },
-     "metadata": {},
-     "output_type": "display_data"
-    },
-    {
-     "data": {
-      "application/vnd.jupyter.widget-view+json": {
-       "model_id": "b7413fd958514bf0b0dfe97ae68c0c00",
-       "version_major": 2,
-       "version_minor": 0
-      },
-      "text/plain": [
-       "Validation: |          | 0/? [00:00<?, ?it/s]"
-      ]
-     },
-     "metadata": {},
-     "output_type": "display_data"
-    },
-    {
-     "data": {
-      "application/vnd.jupyter.widget-view+json": {
-       "model_id": "e878bd524f074b9bbdf08f7c540c99f3",
-       "version_major": 2,
-       "version_minor": 0
-      },
-      "text/plain": [
-       "Validation: |          | 0/? [00:00<?, ?it/s]"
-      ]
-     },
-     "metadata": {},
-     "output_type": "display_data"
-    },
-    {
-     "data": {
-      "application/vnd.jupyter.widget-view+json": {
-       "model_id": "f2405300ac05451e8f8ac66ad9e5e171",
-       "version_major": 2,
-       "version_minor": 0
-      },
-      "text/plain": [
-       "Validation: |          | 0/? [00:00<?, ?it/s]"
-      ]
-     },
-     "metadata": {},
-     "output_type": "display_data"
-    },
-    {
-     "data": {
-      "application/vnd.jupyter.widget-view+json": {
-       "model_id": "9aa62e407afd4472849a41dd2ca26fc2",
-       "version_major": 2,
-       "version_minor": 0
-      },
-      "text/plain": [
-       "Validation: |          | 0/? [00:00<?, ?it/s]"
-      ]
-     },
-     "metadata": {},
-     "output_type": "display_data"
-    },
-    {
-     "data": {
-      "application/vnd.jupyter.widget-view+json": {
-       "model_id": "4c64b3140f2c4125be977b809a33d992",
-       "version_major": 2,
-       "version_minor": 0
-      },
-      "text/plain": [
-       "Validation: |          | 0/? [00:00<?, ?it/s]"
-      ]
-     },
-     "metadata": {},
-     "output_type": "display_data"
-    },
-    {
-     "data": {
-      "application/vnd.jupyter.widget-view+json": {
-       "model_id": "4a82e00bd28948a881b319e9cdc1348b",
-       "version_major": 2,
-       "version_minor": 0
-      },
-      "text/plain": [
-       "Validation: |          | 0/? [00:00<?, ?it/s]"
-      ]
-     },
-     "metadata": {},
-     "output_type": "display_data"
-    },
-    {
-     "data": {
-      "application/vnd.jupyter.widget-view+json": {
-       "model_id": "4feb4835f03148ca9351908c7b2d89ec",
-       "version_major": 2,
-       "version_minor": 0
-      },
-      "text/plain": [
-       "Validation: |          | 0/? [00:00<?, ?it/s]"
-      ]
-     },
-     "metadata": {},
-     "output_type": "display_data"
-    },
-    {
-     "data": {
-      "application/vnd.jupyter.widget-view+json": {
-       "model_id": "38db5897244d48bcb36276028a03b92e",
-       "version_major": 2,
-       "version_minor": 0
-      },
-      "text/plain": [
-       "Validation: |          | 0/? [00:00<?, ?it/s]"
-      ]
-     },
-     "metadata": {},
-     "output_type": "display_data"
-    },
-    {
-     "data": {
-      "application/vnd.jupyter.widget-view+json": {
-       "model_id": "da4d15713efa42f182777157877abc6b",
-       "version_major": 2,
-       "version_minor": 0
-      },
-      "text/plain": [
-       "Validation: |          | 0/? [00:00<?, ?it/s]"
-      ]
-     },
-     "metadata": {},
-     "output_type": "display_data"
-    },
-    {
-     "data": {
-      "application/vnd.jupyter.widget-view+json": {
-       "model_id": "2c5f55b43e8545cc929ca465caaec952",
-       "version_major": 2,
-       "version_minor": 0
-      },
-      "text/plain": [
-       "Validation: |          | 0/? [00:00<?, ?it/s]"
-      ]
-     },
-     "metadata": {},
-     "output_type": "display_data"
-    },
-    {
-     "data": {
-      "application/vnd.jupyter.widget-view+json": {
-       "model_id": "3b9e68cc292f4c6ebe27fcfddd983f1d",
-       "version_major": 2,
-       "version_minor": 0
-      },
-      "text/plain": [
-       "Validation: |          | 0/? [00:00<?, ?it/s]"
-      ]
-     },
-     "metadata": {},
-     "output_type": "display_data"
-    },
-    {
-     "data": {
-      "application/vnd.jupyter.widget-view+json": {
-       "model_id": "f8cf7dc3a40f4150bdba5a2a379ceb68",
+       "model_id": "9d40be16185e45a29d85e568807e24de",
+       "version_major": 2,
+       "version_minor": 0
+      },
+      "text/plain": [
+       "Validation: |          | 0/? [00:00<?, ?it/s]"
+      ]
+     },
+     "metadata": {},
+     "output_type": "display_data"
+    },
+    {
+     "data": {
+      "application/vnd.jupyter.widget-view+json": {
+       "model_id": "732dd3dd83814074a66c9098a73e19f2",
+       "version_major": 2,
+       "version_minor": 0
+      },
+      "text/plain": [
+       "Validation: |          | 0/? [00:00<?, ?it/s]"
+      ]
+     },
+     "metadata": {},
+     "output_type": "display_data"
+    },
+    {
+     "data": {
+      "application/vnd.jupyter.widget-view+json": {
+       "model_id": "d8c6a6ad458a4014a4c6f84a17a8db96",
+       "version_major": 2,
+       "version_minor": 0
+      },
+      "text/plain": [
+       "Validation: |          | 0/? [00:00<?, ?it/s]"
+      ]
+     },
+     "metadata": {},
+     "output_type": "display_data"
+    },
+    {
+     "data": {
+      "application/vnd.jupyter.widget-view+json": {
+       "model_id": "ae02607640ce4f1a817e0898cfa4fbda",
+       "version_major": 2,
+       "version_minor": 0
+      },
+      "text/plain": [
+       "Validation: |          | 0/? [00:00<?, ?it/s]"
+      ]
+     },
+     "metadata": {},
+     "output_type": "display_data"
+    },
+    {
+     "data": {
+      "application/vnd.jupyter.widget-view+json": {
+       "model_id": "15e0f09f2c114106a3efa5230a1abb30",
+       "version_major": 2,
+       "version_minor": 0
+      },
+      "text/plain": [
+       "Validation: |          | 0/? [00:00<?, ?it/s]"
+      ]
+     },
+     "metadata": {},
+     "output_type": "display_data"
+    },
+    {
+     "data": {
+      "application/vnd.jupyter.widget-view+json": {
+       "model_id": "6f0ba824d69f40e8aad0e1d8b4ce4863",
+       "version_major": 2,
+       "version_minor": 0
+      },
+      "text/plain": [
+       "Validation: |          | 0/? [00:00<?, ?it/s]"
+      ]
+     },
+     "metadata": {},
+     "output_type": "display_data"
+    },
+    {
+     "data": {
+      "application/vnd.jupyter.widget-view+json": {
+       "model_id": "fb34e14cc50a491c86f3adb006587ca0",
+       "version_major": 2,
+       "version_minor": 0
+      },
+      "text/plain": [
+       "Validation: |          | 0/? [00:00<?, ?it/s]"
+      ]
+     },
+     "metadata": {},
+     "output_type": "display_data"
+    },
+    {
+     "data": {
+      "application/vnd.jupyter.widget-view+json": {
+       "model_id": "32104b9c6aba4781915b893807c5d4ee",
+       "version_major": 2,
+       "version_minor": 0
+      },
+      "text/plain": [
+       "Validation: |          | 0/? [00:00<?, ?it/s]"
+      ]
+     },
+     "metadata": {},
+     "output_type": "display_data"
+    },
+    {
+     "data": {
+      "application/vnd.jupyter.widget-view+json": {
+       "model_id": "6c35a6852dda4aa6adf25c663c27e0e0",
+       "version_major": 2,
+       "version_minor": 0
+      },
+      "text/plain": [
+       "Validation: |          | 0/? [00:00<?, ?it/s]"
+      ]
+     },
+     "metadata": {},
+     "output_type": "display_data"
+    },
+    {
+     "data": {
+      "application/vnd.jupyter.widget-view+json": {
+       "model_id": "7251001831634e309703d14598ef0fb7",
+       "version_major": 2,
+       "version_minor": 0
+      },
+      "text/plain": [
+       "Validation: |          | 0/? [00:00<?, ?it/s]"
+      ]
+     },
+     "metadata": {},
+     "output_type": "display_data"
+    },
+    {
+     "data": {
+      "application/vnd.jupyter.widget-view+json": {
+       "model_id": "673a51b1c8e64f0da623b0fe60dc7c02",
+       "version_major": 2,
+       "version_minor": 0
+      },
+      "text/plain": [
+       "Validation: |          | 0/? [00:00<?, ?it/s]"
+      ]
+     },
+     "metadata": {},
+     "output_type": "display_data"
+    },
+    {
+     "data": {
+      "application/vnd.jupyter.widget-view+json": {
+       "model_id": "4401bdf4ea724ec1901be508fd84c559",
        "version_major": 2,
        "version_minor": 0
       },
@@ -1993,15 +1958,15 @@
      "name": "stderr",
      "output_type": "stream",
      "text": [
-      "Restoring states from the checkpoint path at /workspace/snn-encoder-test/models/test_encoder/checkpoints/epoch=29-step=510.ckpt\n",
+      "Restoring states from the checkpoint path at /home/jupyter-group55/snn-encoder-test/models/test_encoder/checkpoints/epoch=11-step=312-v3.ckpt\n",
       "LOCAL_RANK: 0 - CUDA_VISIBLE_DEVICES: [0]\n",
-      "Loaded model weights from the checkpoint at /workspace/snn-encoder-test/models/test_encoder/checkpoints/epoch=29-step=510.ckpt\n"
+      "Loaded model weights from the checkpoint at /home/jupyter-group55/snn-encoder-test/models/test_encoder/checkpoints/epoch=11-step=312-v3.ckpt\n"
      ]
     },
     {
      "data": {
       "application/vnd.jupyter.widget-view+json": {
-       "model_id": "4fba595103b4460e850d700ec3855a01",
+       "model_id": "a3ccd41b6dd8465a98dae82f24e2fcbf",
        "version_major": 2,
        "version_minor": 0
       },
@@ -2018,13 +1983,13 @@
        "<pre style=\"white-space:pre;overflow-x:auto;line-height:normal;font-family:Menlo,'DejaVu Sans Mono',consolas,'Courier New',monospace\">┏━━━━━━━━━━━━━━━━━━━━━━━━━━━┳━━━━━━━━━━━━━━━━━━━━━━━━━━━┓\n",
        "┃<span style=\"font-weight: bold\">        Test metric        </span>┃<span style=\"font-weight: bold\">       DataLoader 0        </span>┃\n",
        "┡━━━━━━━━━━━━━━━━━━━━━━━━━━━╇━━━━━━━━━━━━━━━━━━━━━━━━━━━┩\n",
-       "│<span style=\"color: #008080; text-decoration-color: #008080\">         test_acc          </span>│<span style=\"color: #800080; text-decoration-color: #800080\">    0.8197211027145386     </span>│\n",
-       "│<span style=\"color: #008080; text-decoration-color: #008080\">          test_f1          </span>│<span style=\"color: #800080; text-decoration-color: #800080\">    0.8098616600036621     </span>│\n",
-       "│<span style=\"color: #008080; text-decoration-color: #008080\">         test_loss         </span>│<span style=\"color: #800080; text-decoration-color: #800080\">     45.87710952758789     </span>│\n",
-       "│<span style=\"color: #008080; text-decoration-color: #008080\">         test_mse          </span>│<span style=\"color: #800080; text-decoration-color: #800080\">    0.18027888238430023    </span>│\n",
-       "│<span style=\"color: #008080; text-decoration-color: #008080\">      test_precision       </span>│<span style=\"color: #800080; text-decoration-color: #800080\">     0.843524694442749     </span>│\n",
-       "│<span style=\"color: #008080; text-decoration-color: #008080\">        test_recall        </span>│<span style=\"color: #800080; text-decoration-color: #800080\">    0.7805533409118652     </span>│\n",
-       "│<span style=\"color: #008080; text-decoration-color: #008080\">     test_total_spikes     </span>│<span style=\"color: #800080; text-decoration-color: #800080\">         296278.25         </span>│\n",
+       "│<span style=\"color: #008080; text-decoration-color: #008080\">         test_acc          </span>│<span style=\"color: #800080; text-decoration-color: #800080\">    0.6749750971794128     </span>│\n",
+       "│<span style=\"color: #008080; text-decoration-color: #008080\">          test_f1          </span>│<span style=\"color: #800080; text-decoration-color: #800080\">    0.7199469804763794     </span>│\n",
+       "│<span style=\"color: #008080; text-decoration-color: #008080\">         test_loss         </span>│<span style=\"color: #800080; text-decoration-color: #800080\">    109.72689819335938     </span>│\n",
+       "│<span style=\"color: #008080; text-decoration-color: #008080\">         test_mse          </span>│<span style=\"color: #800080; text-decoration-color: #800080\">    0.32502493262290955    </span>│\n",
+       "│<span style=\"color: #008080; text-decoration-color: #008080\">      test_precision       </span>│<span style=\"color: #800080; text-decoration-color: #800080\">    0.6114465594291687     </span>│\n",
+       "│<span style=\"color: #008080; text-decoration-color: #008080\">        test_recall        </span>│<span style=\"color: #800080; text-decoration-color: #800080\">     0.878153383731842     </span>│\n",
+       "│<span style=\"color: #008080; text-decoration-color: #008080\">     test_total_spikes     </span>│<span style=\"color: #800080; text-decoration-color: #800080\">       362036.09375        </span>│\n",
        "└───────────────────────────┴───────────────────────────┘\n",
        "</pre>\n"
       ],
@@ -2032,13 +1997,314 @@
        "┏━━━━━━━━━━━━━━━━━━━━━━━━━━━┳━━━━━━━━━━━━━━━━━━━━━━━━━━━┓\n",
        "┃\u001b[1m \u001b[0m\u001b[1m       Test metric       \u001b[0m\u001b[1m \u001b[0m┃\u001b[1m \u001b[0m\u001b[1m      DataLoader 0       \u001b[0m\u001b[1m \u001b[0m┃\n",
        "┡━━━━━━━━━━━━━━━━━━━━━━━━━━━╇━━━━━━━━━━━━━━━━━━━━━━━━━━━┩\n",
-       "│\u001b[36m \u001b[0m\u001b[36m        test_acc         \u001b[0m\u001b[36m \u001b[0m│\u001b[35m \u001b[0m\u001b[35m   0.8197211027145386    \u001b[0m\u001b[35m \u001b[0m│\n",
-       "│\u001b[36m \u001b[0m\u001b[36m         test_f1         \u001b[0m\u001b[36m \u001b[0m│\u001b[35m \u001b[0m\u001b[35m   0.8098616600036621    \u001b[0m\u001b[35m \u001b[0m│\n",
-       "│\u001b[36m \u001b[0m\u001b[36m        test_loss        \u001b[0m\u001b[36m \u001b[0m│\u001b[35m \u001b[0m\u001b[35m    45.87710952758789    \u001b[0m\u001b[35m \u001b[0m│\n",
-       "│\u001b[36m \u001b[0m\u001b[36m        test_mse         \u001b[0m\u001b[36m \u001b[0m│\u001b[35m \u001b[0m\u001b[35m   0.18027888238430023   \u001b[0m\u001b[35m \u001b[0m│\n",
-       "│\u001b[36m \u001b[0m\u001b[36m     test_precision      \u001b[0m\u001b[36m \u001b[0m│\u001b[35m \u001b[0m\u001b[35m    0.843524694442749    \u001b[0m\u001b[35m \u001b[0m│\n",
-       "│\u001b[36m \u001b[0m\u001b[36m       test_recall       \u001b[0m\u001b[36m \u001b[0m│\u001b[35m \u001b[0m\u001b[35m   0.7805533409118652    \u001b[0m\u001b[35m \u001b[0m│\n",
-       "│\u001b[36m \u001b[0m\u001b[36m    test_total_spikes    \u001b[0m\u001b[36m \u001b[0m│\u001b[35m \u001b[0m\u001b[35m        296278.25        \u001b[0m\u001b[35m \u001b[0m│\n",
+       "│\u001b[36m \u001b[0m\u001b[36m        test_acc         \u001b[0m\u001b[36m \u001b[0m│\u001b[35m \u001b[0m\u001b[35m   0.6749750971794128    \u001b[0m\u001b[35m \u001b[0m│\n",
+       "│\u001b[36m \u001b[0m\u001b[36m         test_f1         \u001b[0m\u001b[36m \u001b[0m│\u001b[35m \u001b[0m\u001b[35m   0.7199469804763794    \u001b[0m\u001b[35m \u001b[0m│\n",
+       "│\u001b[36m \u001b[0m\u001b[36m        test_loss        \u001b[0m\u001b[36m \u001b[0m│\u001b[35m \u001b[0m\u001b[35m   109.72689819335938    \u001b[0m\u001b[35m \u001b[0m│\n",
+       "│\u001b[36m \u001b[0m\u001b[36m        test_mse         \u001b[0m\u001b[36m \u001b[0m│\u001b[35m \u001b[0m\u001b[35m   0.32502493262290955   \u001b[0m\u001b[35m \u001b[0m│\n",
+       "│\u001b[36m \u001b[0m\u001b[36m     test_precision      \u001b[0m\u001b[36m \u001b[0m│\u001b[35m \u001b[0m\u001b[35m   0.6114465594291687    \u001b[0m\u001b[35m \u001b[0m│\n",
+       "│\u001b[36m \u001b[0m\u001b[36m       test_recall       \u001b[0m\u001b[36m \u001b[0m│\u001b[35m \u001b[0m\u001b[35m    0.878153383731842    \u001b[0m\u001b[35m \u001b[0m│\n",
+       "│\u001b[36m \u001b[0m\u001b[36m    test_total_spikes    \u001b[0m\u001b[36m \u001b[0m│\u001b[35m \u001b[0m\u001b[35m      362036.09375       \u001b[0m\u001b[35m \u001b[0m│\n",
+       "└───────────────────────────┴───────────────────────────┘\n"
+      ]
+     },
+     "metadata": {},
+     "output_type": "display_data"
+    },
+    {
+     "name": "stdout",
+     "output_type": "stream",
+     "text": [
+      "\u001b[32m2025-05-10 01:47:43.044\u001b[0m | \u001b[1mINFO    \u001b[0m | \u001b[36m__main__\u001b[0m:\u001b[36m<module>\u001b[0m:\u001b[36m51\u001b[0m - \u001b[1mtest-encoder \u001b[0m\n"
+     ]
+    },
+    {
+     "data": {
+      "application/vnd.jupyter.widget-view+json": {
+       "model_id": "2f0c47e5a96243fc9bbbc4f0b03a05d1",
+       "version_major": 2,
+       "version_minor": 0
+      },
+      "text/plain": [
+       "Validation: |          | 0/? [00:00<?, ?it/s]"
+      ]
+     },
+     "metadata": {},
+     "output_type": "display_data"
+    },
+    {
+     "data": {
+      "application/vnd.jupyter.widget-view+json": {
+       "model_id": "4f3099fef7c74670ba007013586413c5",
+       "version_major": 2,
+       "version_minor": 0
+      },
+      "text/plain": [
+       "Validation: |          | 0/? [00:00<?, ?it/s]"
+      ]
+     },
+     "metadata": {},
+     "output_type": "display_data"
+    },
+    {
+     "data": {
+      "application/vnd.jupyter.widget-view+json": {
+       "model_id": "df401e7cec344f83961be1fc282b813b",
+       "version_major": 2,
+       "version_minor": 0
+      },
+      "text/plain": [
+       "Validation: |          | 0/? [00:00<?, ?it/s]"
+      ]
+     },
+     "metadata": {},
+     "output_type": "display_data"
+    },
+    {
+     "data": {
+      "application/vnd.jupyter.widget-view+json": {
+       "model_id": "c10dd07cc1ed4d409725ee84da83f255",
+       "version_major": 2,
+       "version_minor": 0
+      },
+      "text/plain": [
+       "Validation: |          | 0/? [00:00<?, ?it/s]"
+      ]
+     },
+     "metadata": {},
+     "output_type": "display_data"
+    },
+    {
+     "data": {
+      "application/vnd.jupyter.widget-view+json": {
+       "model_id": "7b6d7be6313d4ebe94b9c511543435b9",
+       "version_major": 2,
+       "version_minor": 0
+      },
+      "text/plain": [
+       "Validation: |          | 0/? [00:00<?, ?it/s]"
+      ]
+     },
+     "metadata": {},
+     "output_type": "display_data"
+    },
+    {
+     "data": {
+      "application/vnd.jupyter.widget-view+json": {
+       "model_id": "5cf8758bb22a49c09c492974698bcbaf",
+       "version_major": 2,
+       "version_minor": 0
+      },
+      "text/plain": [
+       "Validation: |          | 0/? [00:00<?, ?it/s]"
+      ]
+     },
+     "metadata": {},
+     "output_type": "display_data"
+    },
+    {
+     "data": {
+      "application/vnd.jupyter.widget-view+json": {
+       "model_id": "305347e6c67e46d985bf4ddd9e79b011",
+       "version_major": 2,
+       "version_minor": 0
+      },
+      "text/plain": [
+       "Validation: |          | 0/? [00:00<?, ?it/s]"
+      ]
+     },
+     "metadata": {},
+     "output_type": "display_data"
+    },
+    {
+     "data": {
+      "application/vnd.jupyter.widget-view+json": {
+       "model_id": "46a1dbab3d7c424fa8c8b4f62025b3f9",
+       "version_major": 2,
+       "version_minor": 0
+      },
+      "text/plain": [
+       "Validation: |          | 0/? [00:00<?, ?it/s]"
+      ]
+     },
+     "metadata": {},
+     "output_type": "display_data"
+    },
+    {
+     "data": {
+      "application/vnd.jupyter.widget-view+json": {
+       "model_id": "e4fc541d83054106ae3068a5e061aebb",
+       "version_major": 2,
+       "version_minor": 0
+      },
+      "text/plain": [
+       "Validation: |          | 0/? [00:00<?, ?it/s]"
+      ]
+     },
+     "metadata": {},
+     "output_type": "display_data"
+    },
+    {
+     "data": {
+      "application/vnd.jupyter.widget-view+json": {
+       "model_id": "c33194dff1b0426691dcab496f5a240c",
+       "version_major": 2,
+       "version_minor": 0
+      },
+      "text/plain": [
+       "Validation: |          | 0/? [00:00<?, ?it/s]"
+      ]
+     },
+     "metadata": {},
+     "output_type": "display_data"
+    },
+    {
+     "data": {
+      "application/vnd.jupyter.widget-view+json": {
+       "model_id": "592ccf4bb3514935bfbff519346f4427",
+       "version_major": 2,
+       "version_minor": 0
+      },
+      "text/plain": [
+       "Validation: |          | 0/? [00:00<?, ?it/s]"
+      ]
+     },
+     "metadata": {},
+     "output_type": "display_data"
+    },
+    {
+     "data": {
+      "application/vnd.jupyter.widget-view+json": {
+       "model_id": "b2efdf813496482190fef2db4719cd98",
+       "version_major": 2,
+       "version_minor": 0
+      },
+      "text/plain": [
+       "Validation: |          | 0/? [00:00<?, ?it/s]"
+      ]
+     },
+     "metadata": {},
+     "output_type": "display_data"
+    },
+    {
+     "data": {
+      "application/vnd.jupyter.widget-view+json": {
+       "model_id": "7a672f92eee345ffa48002a024f6c9c1",
+       "version_major": 2,
+       "version_minor": 0
+      },
+      "text/plain": [
+       "Validation: |          | 0/? [00:00<?, ?it/s]"
+      ]
+     },
+     "metadata": {},
+     "output_type": "display_data"
+    },
+    {
+     "data": {
+      "application/vnd.jupyter.widget-view+json": {
+       "model_id": "afee01e142da491397b92b53de662fd7",
+       "version_major": 2,
+       "version_minor": 0
+      },
+      "text/plain": [
+       "Validation: |          | 0/? [00:00<?, ?it/s]"
+      ]
+     },
+     "metadata": {},
+     "output_type": "display_data"
+    },
+    {
+     "data": {
+      "application/vnd.jupyter.widget-view+json": {
+       "model_id": "98bcc13caf4a4462b517c2ef814b5e8a",
+       "version_major": 2,
+       "version_minor": 0
+      },
+      "text/plain": [
+       "Validation: |          | 0/? [00:00<?, ?it/s]"
+      ]
+     },
+     "metadata": {},
+     "output_type": "display_data"
+    },
+    {
+     "data": {
+      "application/vnd.jupyter.widget-view+json": {
+       "model_id": "571c5afc521f4fb78f4ffde5a77fc1a1",
+       "version_major": 2,
+       "version_minor": 0
+      },
+      "text/plain": [
+       "Validation: |          | 0/? [00:00<?, ?it/s]"
+      ]
+     },
+     "metadata": {},
+     "output_type": "display_data"
+    },
+    {
+     "data": {
+      "application/vnd.jupyter.widget-view+json": {
+       "model_id": "5acaab1420c9425696a71e44e6d4a722",
+       "version_major": 2,
+       "version_minor": 0
+      },
+      "text/plain": [
+       "Validation: |          | 0/? [00:00<?, ?it/s]"
+      ]
+     },
+     "metadata": {},
+     "output_type": "display_data"
+    },
+    {
+     "name": "stderr",
+     "output_type": "stream",
+     "text": [
+      "Restoring states from the checkpoint path at /workspace/snn-encoder-test/models/test_encoder/checkpoints/epoch=35-step=612.ckpt\n",
+      "LOCAL_RANK: 0 - CUDA_VISIBLE_DEVICES: [0]\n",
+      "Loaded model weights from the checkpoint at /workspace/snn-encoder-test/models/test_encoder/checkpoints/epoch=35-step=612.ckpt\n"
+     ]
+    },
+    {
+     "data": {
+      "application/vnd.jupyter.widget-view+json": {
+       "model_id": "85e5cfcc19444aefb3ba41e88e2e310d",
+       "version_major": 2,
+       "version_minor": 0
+      },
+      "text/plain": [
+       "Testing: |          | 0/? [00:00<?, ?it/s]"
+      ]
+     },
+     "metadata": {},
+     "output_type": "display_data"
+    },
+    {
+     "data": {
+      "text/html": [
+       "<pre style=\"white-space:pre;overflow-x:auto;line-height:normal;font-family:Menlo,'DejaVu Sans Mono',consolas,'Courier New',monospace\">┏━━━━━━━━━━━━━━━━━━━━━━━━━━━┳━━━━━━━━━━━━━━━━━━━━━━━━━━━┓\n",
+       "┃<span style=\"font-weight: bold\">        Test metric        </span>┃<span style=\"font-weight: bold\">       DataLoader 0        </span>┃\n",
+       "┡━━━━━━━━━━━━━━━━━━━━━━━━━━━╇━━━━━━━━━━━━━━━━━━━━━━━━━━━┩\n",
+       "│<span style=\"color: #008080; text-decoration-color: #008080\">         test_acc          </span>│<span style=\"color: #800080; text-decoration-color: #800080\">    0.7868525981903076     </span>│\n",
+       "│<span style=\"color: #008080; text-decoration-color: #008080\">          test_f1          </span>│<span style=\"color: #800080; text-decoration-color: #800080\">    0.8082895874977112     </span>│\n",
+       "│<span style=\"color: #008080; text-decoration-color: #008080\">         test_loss         </span>│<span style=\"color: #800080; text-decoration-color: #800080\">     49.92888641357422     </span>│\n",
+       "│<span style=\"color: #008080; text-decoration-color: #008080\">         test_mse          </span>│<span style=\"color: #800080; text-decoration-color: #800080\">    0.21314741671085358    </span>│\n",
+       "│<span style=\"color: #008080; text-decoration-color: #008080\">      test_precision       </span>│<span style=\"color: #800080; text-decoration-color: #800080\">     0.746239423751831     </span>│\n",
+       "│<span style=\"color: #008080; text-decoration-color: #008080\">        test_recall        </span>│<span style=\"color: #800080; text-decoration-color: #800080\">    0.8821356296539307     </span>│\n",
+       "│<span style=\"color: #008080; text-decoration-color: #008080\">     test_total_spikes     </span>│<span style=\"color: #800080; text-decoration-color: #800080\">        297051.8125        </span>│\n",
+       "└───────────────────────────┴───────────────────────────┘\n",
+       "</pre>\n"
+      ],
+      "text/plain": [
+       "┏━━━━━━━━━━━━━━━━━━━━━━━━━━━┳━━━━━━━━━━━━━━━━━━━━━━━━━━━┓\n",
+       "┃\u001b[1m \u001b[0m\u001b[1m       Test metric       \u001b[0m\u001b[1m \u001b[0m┃\u001b[1m \u001b[0m\u001b[1m      DataLoader 0       \u001b[0m\u001b[1m \u001b[0m┃\n",
+       "┡━━━━━━━━━━━━━━━━━━━━━━━━━━━╇━━━━━━━━━━━━━━━━━━━━━━━━━━━┩\n",
+       "│\u001b[36m \u001b[0m\u001b[36m        test_acc         \u001b[0m\u001b[36m \u001b[0m│\u001b[35m \u001b[0m\u001b[35m   0.7868525981903076    \u001b[0m\u001b[35m \u001b[0m│\n",
+       "│\u001b[36m \u001b[0m\u001b[36m         test_f1         \u001b[0m\u001b[36m \u001b[0m│\u001b[35m \u001b[0m\u001b[35m   0.8082895874977112    \u001b[0m\u001b[35m \u001b[0m│\n",
+       "│\u001b[36m \u001b[0m\u001b[36m        test_loss        \u001b[0m\u001b[36m \u001b[0m│\u001b[35m \u001b[0m\u001b[35m    49.92888641357422    \u001b[0m\u001b[35m \u001b[0m│\n",
+       "│\u001b[36m \u001b[0m\u001b[36m        test_mse         \u001b[0m\u001b[36m \u001b[0m│\u001b[35m \u001b[0m\u001b[35m   0.21314741671085358   \u001b[0m\u001b[35m \u001b[0m│\n",
+       "│\u001b[36m \u001b[0m\u001b[36m     test_precision      \u001b[0m\u001b[36m \u001b[0m│\u001b[35m \u001b[0m\u001b[35m    0.746239423751831    \u001b[0m\u001b[35m \u001b[0m│\n",
+       "│\u001b[36m \u001b[0m\u001b[36m       test_recall       \u001b[0m\u001b[36m \u001b[0m│\u001b[35m \u001b[0m\u001b[35m   0.8821356296539307    \u001b[0m\u001b[35m \u001b[0m│\n",
+       "│\u001b[36m \u001b[0m\u001b[36m    test_total_spikes    \u001b[0m\u001b[36m \u001b[0m│\u001b[35m \u001b[0m\u001b[35m       297051.8125       \u001b[0m\u001b[35m \u001b[0m│\n",
        "└───────────────────────────┴───────────────────────────┘\n"
       ]
      },
@@ -2071,14 +2337,14 @@
      "name": "stdout",
      "output_type": "stream",
      "text": [
-      "\u001b[32m2025-05-09 17:24:46.359\u001b[0m | \u001b[1mINFO    \u001b[0m | \u001b[36m__main__\u001b[0m:\u001b[36m<module>\u001b[0m:\u001b[36m49\u001b[0m - \u001b[1mtest-encoder \u001b[0m\n",
-      "\u001b[32m2025-05-09 17:24:46.360\u001b[0m | \u001b[1mINFO    \u001b[0m | \u001b[36m__main__\u001b[0m:\u001b[36m<module>\u001b[0m:\u001b[36m6\u001b[0m - \u001b[1mStarting fold 4 of 5\u001b[0m\n"
+      "\u001b[32m2025-05-09 17:06:09.602\u001b[0m | \u001b[1mINFO    \u001b[0m | \u001b[36m__main__\u001b[0m:\u001b[36m<module>\u001b[0m:\u001b[36m49\u001b[0m - \u001b[1mtest-encoder \u001b[0m\n",
+      "\u001b[32m2025-05-09 17:06:09.603\u001b[0m | \u001b[1mINFO    \u001b[0m | \u001b[36m__main__\u001b[0m:\u001b[36m<module>\u001b[0m:\u001b[36m6\u001b[0m - \u001b[1mStarting fold 3 of 5\u001b[0m\n"
      ]
     },
     {
      "data": {
       "application/vnd.jupyter.widget-view+json": {
-       "model_id": "b4a7fd2ef5c6446ba1b1f0ec913b48b2",
+       "model_id": "3d7d9feadce1421eb3559bb6e2c68af8",
        "version_major": 2,
        "version_minor": 0
       },
@@ -2092,7 +2358,7 @@
     {
      "data": {
       "application/vnd.jupyter.widget-view+json": {
-       "model_id": "1ffec65efc3e4e638cd444f8e3763926",
+       "model_id": "c731c706bc3a41cc8223e13204475211",
        "version_major": 2,
        "version_minor": 0
       },
@@ -2106,386 +2372,413 @@
     {
      "data": {
       "application/vnd.jupyter.widget-view+json": {
-       "model_id": "6ec7868e69f84d90ad8f9415c7452746",
-       "version_major": 2,
-       "version_minor": 0
-      },
-      "text/plain": [
-       "Validation: |          | 0/? [00:00<?, ?it/s]"
-      ]
-     },
-     "metadata": {},
-     "output_type": "display_data"
-    },
-    {
-     "data": {
-      "application/vnd.jupyter.widget-view+json": {
-       "model_id": "0837834a94144633976d0eda62936669",
-       "version_major": 2,
-       "version_minor": 0
-      },
-      "text/plain": [
-       "Validation: |          | 0/? [00:00<?, ?it/s]"
-      ]
-     },
-     "metadata": {},
-     "output_type": "display_data"
-    },
-    {
-     "data": {
-      "application/vnd.jupyter.widget-view+json": {
-       "model_id": "bb65dd6fd7e54c1b9b24547e5cd5d0a7",
-       "version_major": 2,
-       "version_minor": 0
-      },
-      "text/plain": [
-       "Validation: |          | 0/? [00:00<?, ?it/s]"
-      ]
-     },
-     "metadata": {},
-     "output_type": "display_data"
-    },
-    {
-     "data": {
-      "application/vnd.jupyter.widget-view+json": {
-       "model_id": "12e11773c5b24f49a50e770b89485c3a",
-       "version_major": 2,
-       "version_minor": 0
-      },
-      "text/plain": [
-       "Validation: |          | 0/? [00:00<?, ?it/s]"
-      ]
-     },
-     "metadata": {},
-     "output_type": "display_data"
-    },
-    {
-     "data": {
-      "application/vnd.jupyter.widget-view+json": {
-       "model_id": "05ed2b9f207e4acf947005c51598567a",
-       "version_major": 2,
-       "version_minor": 0
-      },
-      "text/plain": [
-       "Validation: |          | 0/? [00:00<?, ?it/s]"
-      ]
-     },
-     "metadata": {},
-     "output_type": "display_data"
-    },
-    {
-     "data": {
-      "application/vnd.jupyter.widget-view+json": {
-       "model_id": "dcdbd11b4f2e468f939a0988b5a08ce8",
-       "version_major": 2,
-       "version_minor": 0
-      },
-      "text/plain": [
-       "Validation: |          | 0/? [00:00<?, ?it/s]"
-      ]
-     },
-     "metadata": {},
-     "output_type": "display_data"
-    },
-    {
-     "data": {
-      "application/vnd.jupyter.widget-view+json": {
-       "model_id": "93dd9bf108db4756b93ef54294e3d72a",
-       "version_major": 2,
-       "version_minor": 0
-      },
-      "text/plain": [
-       "Validation: |          | 0/? [00:00<?, ?it/s]"
-      ]
-     },
-     "metadata": {},
-     "output_type": "display_data"
-    },
-    {
-     "data": {
-      "application/vnd.jupyter.widget-view+json": {
-       "model_id": "bc412a489ddf43308eb3d55eac22da22",
-       "version_major": 2,
-       "version_minor": 0
-      },
-      "text/plain": [
-       "Validation: |          | 0/? [00:00<?, ?it/s]"
-      ]
-     },
-     "metadata": {},
-     "output_type": "display_data"
-    },
-    {
-     "data": {
-      "application/vnd.jupyter.widget-view+json": {
-       "model_id": "731e5aa8f8564ef1b491cf40a1828031",
-       "version_major": 2,
-       "version_minor": 0
-      },
-      "text/plain": [
-       "Validation: |          | 0/? [00:00<?, ?it/s]"
-      ]
-     },
-     "metadata": {},
-     "output_type": "display_data"
-    },
-    {
-     "data": {
-      "application/vnd.jupyter.widget-view+json": {
-       "model_id": "691b48b78d994f7b8dcd84032e2a9acb",
-       "version_major": 2,
-       "version_minor": 0
-      },
-      "text/plain": [
-       "Validation: |          | 0/? [00:00<?, ?it/s]"
-      ]
-     },
-     "metadata": {},
-     "output_type": "display_data"
-    },
-    {
-     "data": {
-      "application/vnd.jupyter.widget-view+json": {
-       "model_id": "c8c0c8173b4841f59a7db57c640c7ba3",
-       "version_major": 2,
-       "version_minor": 0
-      },
-      "text/plain": [
-       "Validation: |          | 0/? [00:00<?, ?it/s]"
-      ]
-     },
-     "metadata": {},
-     "output_type": "display_data"
-    },
-    {
-     "data": {
-      "application/vnd.jupyter.widget-view+json": {
-       "model_id": "890fbe9c3d374e4aabe2353cd41e4d3b",
-       "version_major": 2,
-       "version_minor": 0
-      },
-      "text/plain": [
-       "Validation: |          | 0/? [00:00<?, ?it/s]"
-      ]
-     },
-     "metadata": {},
-     "output_type": "display_data"
-    },
-    {
-     "data": {
-      "application/vnd.jupyter.widget-view+json": {
-       "model_id": "6c8699aa3eed45edad80bcfe24fe9653",
-       "version_major": 2,
-       "version_minor": 0
-      },
-      "text/plain": [
-       "Validation: |          | 0/? [00:00<?, ?it/s]"
-      ]
-     },
-     "metadata": {},
-     "output_type": "display_data"
-    },
-    {
-     "data": {
-      "application/vnd.jupyter.widget-view+json": {
-       "model_id": "21aad85bcfb348fa91a623b8c8d2150e",
-       "version_major": 2,
-       "version_minor": 0
-      },
-      "text/plain": [
-       "Validation: |          | 0/? [00:00<?, ?it/s]"
-      ]
-     },
-     "metadata": {},
-     "output_type": "display_data"
-    },
-    {
-     "data": {
-      "application/vnd.jupyter.widget-view+json": {
-       "model_id": "649768aaa53b439b9da2793c5a3b53bf",
-       "version_major": 2,
-       "version_minor": 0
-      },
-      "text/plain": [
-       "Validation: |          | 0/? [00:00<?, ?it/s]"
-      ]
-     },
-     "metadata": {},
-     "output_type": "display_data"
-    },
-    {
-     "data": {
-      "application/vnd.jupyter.widget-view+json": {
-       "model_id": "aaa54b1cf972457abd4f87e0b6e84cbb",
-       "version_major": 2,
-       "version_minor": 0
-      },
-      "text/plain": [
-       "Validation: |          | 0/? [00:00<?, ?it/s]"
-      ]
-     },
-     "metadata": {},
-     "output_type": "display_data"
-    },
-    {
-     "data": {
-      "application/vnd.jupyter.widget-view+json": {
-       "model_id": "f1c058960c6b46d7a5dcd0d7d6aeda25",
-       "version_major": 2,
-       "version_minor": 0
-      },
-      "text/plain": [
-       "Validation: |          | 0/? [00:00<?, ?it/s]"
-      ]
-     },
-     "metadata": {},
-     "output_type": "display_data"
-    },
-    {
-     "data": {
-      "application/vnd.jupyter.widget-view+json": {
-       "model_id": "2a3eacae7d9148a38bb67514d7934d22",
-       "version_major": 2,
-       "version_minor": 0
-      },
-      "text/plain": [
-       "Validation: |          | 0/? [00:00<?, ?it/s]"
-      ]
-     },
-     "metadata": {},
-     "output_type": "display_data"
-    },
-    {
-     "data": {
-      "application/vnd.jupyter.widget-view+json": {
-       "model_id": "9ee5e01657f848ae9a0c45355250c1ed",
-       "version_major": 2,
-       "version_minor": 0
-      },
-      "text/plain": [
-       "Validation: |          | 0/? [00:00<?, ?it/s]"
-      ]
-     },
-     "metadata": {},
-     "output_type": "display_data"
-    },
-    {
-     "data": {
-      "application/vnd.jupyter.widget-view+json": {
-       "model_id": "8dec0fdf6d85439e9138a2ec2b5f5204",
-       "version_major": 2,
-       "version_minor": 0
-      },
-      "text/plain": [
-       "Validation: |          | 0/? [00:00<?, ?it/s]"
-      ]
-     },
-     "metadata": {},
-     "output_type": "display_data"
-    },
-    {
-     "data": {
-      "application/vnd.jupyter.widget-view+json": {
-       "model_id": "af41fa4a5eba41c19b37d465b70da943",
-       "version_major": 2,
-       "version_minor": 0
-      },
-      "text/plain": [
-       "Validation: |          | 0/? [00:00<?, ?it/s]"
-      ]
-     },
-     "metadata": {},
-     "output_type": "display_data"
-    },
-    {
-     "data": {
-      "application/vnd.jupyter.widget-view+json": {
-       "model_id": "2b3be04c8dbd4923b7eb8d541fb346f0",
-       "version_major": 2,
-       "version_minor": 0
-      },
-      "text/plain": [
-       "Validation: |          | 0/? [00:00<?, ?it/s]"
-      ]
-     },
-     "metadata": {},
-     "output_type": "display_data"
-    },
-    {
-     "data": {
-      "application/vnd.jupyter.widget-view+json": {
-       "model_id": "c28948032a4a4c0ea8de649b33e372d6",
-       "version_major": 2,
-       "version_minor": 0
-      },
-      "text/plain": [
-       "Validation: |          | 0/? [00:00<?, ?it/s]"
-      ]
-     },
-     "metadata": {},
-     "output_type": "display_data"
-    },
-    {
-     "data": {
-      "application/vnd.jupyter.widget-view+json": {
-       "model_id": "2715b3d7b72d49d692378c9df6c0dd17",
-       "version_major": 2,
-       "version_minor": 0
-      },
-      "text/plain": [
-       "Validation: |          | 0/? [00:00<?, ?it/s]"
-      ]
-     },
-     "metadata": {},
-     "output_type": "display_data"
-    },
-    {
-     "data": {
-      "application/vnd.jupyter.widget-view+json": {
-       "model_id": "589f3cdf727d406f8e438a0d87a8ac4f",
-       "version_major": 2,
-       "version_minor": 0
-      },
-      "text/plain": [
-       "Validation: |          | 0/? [00:00<?, ?it/s]"
-      ]
-     },
-     "metadata": {},
-     "output_type": "display_data"
-    },
-    {
-     "data": {
-      "application/vnd.jupyter.widget-view+json": {
-       "model_id": "94af5248c40c41f8b766bf1a4bd7e9d1",
-       "version_major": 2,
-       "version_minor": 0
-      },
-      "text/plain": [
-       "Validation: |          | 0/? [00:00<?, ?it/s]"
-      ]
-     },
-     "metadata": {},
-     "output_type": "display_data"
-    },
-    {
-     "data": {
-      "application/vnd.jupyter.widget-view+json": {
-       "model_id": "56cc8e30ec8f446c85a249b9947d7f12",
-       "version_major": 2,
-       "version_minor": 0
-      },
-      "text/plain": [
-       "Validation: |          | 0/? [00:00<?, ?it/s]"
-      ]
-     },
-     "metadata": {},
-     "output_type": "display_data"
-    },
-    {
-     "data": {
-      "application/vnd.jupyter.widget-view+json": {
-       "model_id": "0ed2f76459a74bdda11db1e11e4140a9",
->>>>>>> 6dc32ef3
+       "model_id": "851b108615104e3bb5529a3706bec2d8",
+       "version_major": 2,
+       "version_minor": 0
+      },
+      "text/plain": [
+       "Validation: |          | 0/? [00:00<?, ?it/s]"
+      ]
+     },
+     "metadata": {},
+     "output_type": "display_data"
+    },
+    {
+     "data": {
+      "application/vnd.jupyter.widget-view+json": {
+       "model_id": "e7211e13c64145529911e6867a287a3c",
+       "version_major": 2,
+       "version_minor": 0
+      },
+      "text/plain": [
+       "Validation: |          | 0/? [00:00<?, ?it/s]"
+      ]
+     },
+     "metadata": {},
+     "output_type": "display_data"
+    },
+    {
+     "data": {
+      "application/vnd.jupyter.widget-view+json": {
+       "model_id": "1d09e7277c694fd0851f235c4b6e7b0e",
+       "version_major": 2,
+       "version_minor": 0
+      },
+      "text/plain": [
+       "Validation: |          | 0/? [00:00<?, ?it/s]"
+      ]
+     },
+     "metadata": {},
+     "output_type": "display_data"
+    },
+    {
+     "data": {
+      "application/vnd.jupyter.widget-view+json": {
+       "model_id": "9758c5b090b6453a9f3a23d56dffb30a",
+       "version_major": 2,
+       "version_minor": 0
+      },
+      "text/plain": [
+       "Validation: |          | 0/? [00:00<?, ?it/s]"
+      ]
+     },
+     "metadata": {},
+     "output_type": "display_data"
+    },
+    {
+     "data": {
+      "application/vnd.jupyter.widget-view+json": {
+       "model_id": "2f170b103d7e4b75a9f9d1e8ebaba606",
+       "version_major": 2,
+       "version_minor": 0
+      },
+      "text/plain": [
+       "Validation: |          | 0/? [00:00<?, ?it/s]"
+      ]
+     },
+     "metadata": {},
+     "output_type": "display_data"
+    },
+    {
+     "data": {
+      "application/vnd.jupyter.widget-view+json": {
+       "model_id": "140f77deaa2442c68e5bd4371f578d32",
+       "version_major": 2,
+       "version_minor": 0
+      },
+      "text/plain": [
+       "Validation: |          | 0/? [00:00<?, ?it/s]"
+      ]
+     },
+     "metadata": {},
+     "output_type": "display_data"
+    },
+    {
+     "data": {
+      "application/vnd.jupyter.widget-view+json": {
+       "model_id": "3d725926bf134241ba846fcd5fe1c61c",
+       "version_major": 2,
+       "version_minor": 0
+      },
+      "text/plain": [
+       "Validation: |          | 0/? [00:00<?, ?it/s]"
+      ]
+     },
+     "metadata": {},
+     "output_type": "display_data"
+    },
+    {
+     "data": {
+      "application/vnd.jupyter.widget-view+json": {
+       "model_id": "b860a5ba1f4e4bd5a0950ae4c463fa39",
+       "version_major": 2,
+       "version_minor": 0
+      },
+      "text/plain": [
+       "Validation: |          | 0/? [00:00<?, ?it/s]"
+      ]
+     },
+     "metadata": {},
+     "output_type": "display_data"
+    },
+    {
+     "data": {
+      "application/vnd.jupyter.widget-view+json": {
+       "model_id": "72a5a13c19c648deb616e1bdae35d2ca",
+       "version_major": 2,
+       "version_minor": 0
+      },
+      "text/plain": [
+       "Validation: |          | 0/? [00:00<?, ?it/s]"
+      ]
+     },
+     "metadata": {},
+     "output_type": "display_data"
+    },
+    {
+     "data": {
+      "application/vnd.jupyter.widget-view+json": {
+       "model_id": "98dac086a10e40df850f8dab8795a15b",
+       "version_major": 2,
+       "version_minor": 0
+      },
+      "text/plain": [
+       "Validation: |          | 0/? [00:00<?, ?it/s]"
+      ]
+     },
+     "metadata": {},
+     "output_type": "display_data"
+    },
+    {
+     "data": {
+      "application/vnd.jupyter.widget-view+json": {
+       "model_id": "773fc2fd7d794aab82a5a9ab465bb8c9",
+       "version_major": 2,
+       "version_minor": 0
+      },
+      "text/plain": [
+       "Validation: |          | 0/? [00:00<?, ?it/s]"
+      ]
+     },
+     "metadata": {},
+     "output_type": "display_data"
+    },
+    {
+     "data": {
+      "application/vnd.jupyter.widget-view+json": {
+       "model_id": "fa93b2c0f1654cd89d49fc50e6c13715",
+       "version_major": 2,
+       "version_minor": 0
+      },
+      "text/plain": [
+       "Validation: |          | 0/? [00:00<?, ?it/s]"
+      ]
+     },
+     "metadata": {},
+     "output_type": "display_data"
+    },
+    {
+     "data": {
+      "application/vnd.jupyter.widget-view+json": {
+       "model_id": "28a3fbbae2cf4bbdad0e89514f9bef71",
+       "version_major": 2,
+       "version_minor": 0
+      },
+      "text/plain": [
+       "Validation: |          | 0/? [00:00<?, ?it/s]"
+      ]
+     },
+     "metadata": {},
+     "output_type": "display_data"
+    },
+    {
+     "data": {
+      "application/vnd.jupyter.widget-view+json": {
+       "model_id": "12e0b1e245d34b518f5f57079d873369",
+       "version_major": 2,
+       "version_minor": 0
+      },
+      "text/plain": [
+       "Validation: |          | 0/? [00:00<?, ?it/s]"
+      ]
+     },
+     "metadata": {},
+     "output_type": "display_data"
+    },
+    {
+     "data": {
+      "application/vnd.jupyter.widget-view+json": {
+       "model_id": "3c5cf238ed0a41b1ac46066c8b6d6b39",
+       "version_major": 2,
+       "version_minor": 0
+      },
+      "text/plain": [
+       "Validation: |          | 0/? [00:00<?, ?it/s]"
+      ]
+     },
+     "metadata": {},
+     "output_type": "display_data"
+    },
+    {
+     "data": {
+      "application/vnd.jupyter.widget-view+json": {
+       "model_id": "7a6d59a20e0f41bebb9c694dfce11724",
+       "version_major": 2,
+       "version_minor": 0
+      },
+      "text/plain": [
+       "Validation: |          | 0/? [00:00<?, ?it/s]"
+      ]
+     },
+     "metadata": {},
+     "output_type": "display_data"
+    },
+    {
+     "data": {
+      "application/vnd.jupyter.widget-view+json": {
+       "model_id": "f0bc8d81f8af47648854a5556eebecc7",
+       "version_major": 2,
+       "version_minor": 0
+      },
+      "text/plain": [
+       "Validation: |          | 0/? [00:00<?, ?it/s]"
+      ]
+     },
+     "metadata": {},
+     "output_type": "display_data"
+    },
+    {
+     "data": {
+      "application/vnd.jupyter.widget-view+json": {
+       "model_id": "ba1f38226eaf48a1a4c52fa74608e834",
+       "version_major": 2,
+       "version_minor": 0
+      },
+      "text/plain": [
+       "Validation: |          | 0/? [00:00<?, ?it/s]"
+      ]
+     },
+     "metadata": {},
+     "output_type": "display_data"
+    },
+    {
+     "data": {
+      "application/vnd.jupyter.widget-view+json": {
+       "model_id": "b7413fd958514bf0b0dfe97ae68c0c00",
+       "version_major": 2,
+       "version_minor": 0
+      },
+      "text/plain": [
+       "Validation: |          | 0/? [00:00<?, ?it/s]"
+      ]
+     },
+     "metadata": {},
+     "output_type": "display_data"
+    },
+    {
+     "data": {
+      "application/vnd.jupyter.widget-view+json": {
+       "model_id": "e878bd524f074b9bbdf08f7c540c99f3",
+       "version_major": 2,
+       "version_minor": 0
+      },
+      "text/plain": [
+       "Validation: |          | 0/? [00:00<?, ?it/s]"
+      ]
+     },
+     "metadata": {},
+     "output_type": "display_data"
+    },
+    {
+     "data": {
+      "application/vnd.jupyter.widget-view+json": {
+       "model_id": "f2405300ac05451e8f8ac66ad9e5e171",
+       "version_major": 2,
+       "version_minor": 0
+      },
+      "text/plain": [
+       "Validation: |          | 0/? [00:00<?, ?it/s]"
+      ]
+     },
+     "metadata": {},
+     "output_type": "display_data"
+    },
+    {
+     "data": {
+      "application/vnd.jupyter.widget-view+json": {
+       "model_id": "9aa62e407afd4472849a41dd2ca26fc2",
+       "version_major": 2,
+       "version_minor": 0
+      },
+      "text/plain": [
+       "Validation: |          | 0/? [00:00<?, ?it/s]"
+      ]
+     },
+     "metadata": {},
+     "output_type": "display_data"
+    },
+    {
+     "data": {
+      "application/vnd.jupyter.widget-view+json": {
+       "model_id": "4c64b3140f2c4125be977b809a33d992",
+       "version_major": 2,
+       "version_minor": 0
+      },
+      "text/plain": [
+       "Validation: |          | 0/? [00:00<?, ?it/s]"
+      ]
+     },
+     "metadata": {},
+     "output_type": "display_data"
+    },
+    {
+     "data": {
+      "application/vnd.jupyter.widget-view+json": {
+       "model_id": "4a82e00bd28948a881b319e9cdc1348b",
+       "version_major": 2,
+       "version_minor": 0
+      },
+      "text/plain": [
+       "Validation: |          | 0/? [00:00<?, ?it/s]"
+      ]
+     },
+     "metadata": {},
+     "output_type": "display_data"
+    },
+    {
+     "data": {
+      "application/vnd.jupyter.widget-view+json": {
+       "model_id": "4feb4835f03148ca9351908c7b2d89ec",
+       "version_major": 2,
+       "version_minor": 0
+      },
+      "text/plain": [
+       "Validation: |          | 0/? [00:00<?, ?it/s]"
+      ]
+     },
+     "metadata": {},
+     "output_type": "display_data"
+    },
+    {
+     "data": {
+      "application/vnd.jupyter.widget-view+json": {
+       "model_id": "38db5897244d48bcb36276028a03b92e",
+       "version_major": 2,
+       "version_minor": 0
+      },
+      "text/plain": [
+       "Validation: |          | 0/? [00:00<?, ?it/s]"
+      ]
+     },
+     "metadata": {},
+     "output_type": "display_data"
+    },
+    {
+     "data": {
+      "application/vnd.jupyter.widget-view+json": {
+       "model_id": "da4d15713efa42f182777157877abc6b",
+       "version_major": 2,
+       "version_minor": 0
+      },
+      "text/plain": [
+       "Validation: |          | 0/? [00:00<?, ?it/s]"
+      ]
+     },
+     "metadata": {},
+     "output_type": "display_data"
+    },
+    {
+     "data": {
+      "application/vnd.jupyter.widget-view+json": {
+       "model_id": "2c5f55b43e8545cc929ca465caaec952",
+       "version_major": 2,
+       "version_minor": 0
+      },
+      "text/plain": [
+       "Validation: |          | 0/? [00:00<?, ?it/s]"
+      ]
+     },
+     "metadata": {},
+     "output_type": "display_data"
+    },
+    {
+     "data": {
+      "application/vnd.jupyter.widget-view+json": {
+       "model_id": "3b9e68cc292f4c6ebe27fcfddd983f1d",
+       "version_major": 2,
+       "version_minor": 0
+      },
+      "text/plain": [
+       "Validation: |          | 0/? [00:00<?, ?it/s]"
+      ]
+     },
+     "metadata": {},
+     "output_type": "display_data"
+    },
+    {
+     "data": {
+      "application/vnd.jupyter.widget-view+json": {
+       "model_id": "f8cf7dc3a40f4150bdba5a2a379ceb68",
        "version_major": 2,
        "version_minor": 0
       },
@@ -2500,25 +2793,15 @@
      "name": "stderr",
      "output_type": "stream",
      "text": [
-<<<<<<< HEAD
-      "Restoring states from the checkpoint path at /home/jupyter-group55/snn-encoder-test/models/test_encoder/checkpoints/epoch=11-step=312-v2.ckpt\n",
+      "Restoring states from the checkpoint path at /workspace/snn-encoder-test/models/test_encoder/checkpoints/epoch=29-step=510.ckpt\n",
       "LOCAL_RANK: 0 - CUDA_VISIBLE_DEVICES: [0]\n",
-      "Loaded model weights from the checkpoint at /home/jupyter-group55/snn-encoder-test/models/test_encoder/checkpoints/epoch=11-step=312-v2.ckpt\n"
-=======
-      "Restoring states from the checkpoint path at /workspace/snn-encoder-test/models/test_encoder/checkpoints/epoch=27-step=476.ckpt\n",
-      "LOCAL_RANK: 0 - CUDA_VISIBLE_DEVICES: [0]\n",
-      "Loaded model weights from the checkpoint at /workspace/snn-encoder-test/models/test_encoder/checkpoints/epoch=27-step=476.ckpt\n"
->>>>>>> 6dc32ef3
+      "Loaded model weights from the checkpoint at /workspace/snn-encoder-test/models/test_encoder/checkpoints/epoch=29-step=510.ckpt\n"
      ]
     },
     {
      "data": {
       "application/vnd.jupyter.widget-view+json": {
-<<<<<<< HEAD
-       "model_id": "e636fc94320142d78576669318a75943",
-=======
-       "model_id": "6cc750407c0d4b9ba319baa01d91edb8",
->>>>>>> 6dc32ef3
+       "model_id": "4fba595103b4460e850d700ec3855a01",
        "version_major": 2,
        "version_minor": 0
       },
@@ -2535,23 +2818,13 @@
        "<pre style=\"white-space:pre;overflow-x:auto;line-height:normal;font-family:Menlo,'DejaVu Sans Mono',consolas,'Courier New',monospace\">┏━━━━━━━━━━━━━━━━━━━━━━━━━━━┳━━━━━━━━━━━━━━━━━━━━━━━━━━━┓\n",
        "┃<span style=\"font-weight: bold\">        Test metric        </span>┃<span style=\"font-weight: bold\">       DataLoader 0        </span>┃\n",
        "┡━━━━━━━━━━━━━━━━━━━━━━━━━━━╇━━━━━━━━━━━━━━━━━━━━━━━━━━━┩\n",
-<<<<<<< HEAD
-       "│<span style=\"color: #008080; text-decoration-color: #008080\">         test_acc          </span>│<span style=\"color: #800080; text-decoration-color: #800080\">    0.7298105955123901     </span>│\n",
-       "│<span style=\"color: #008080; text-decoration-color: #008080\">          test_f1          </span>│<span style=\"color: #800080; text-decoration-color: #800080\">    0.7262635827064514     </span>│\n",
-       "│<span style=\"color: #008080; text-decoration-color: #008080\">         test_loss         </span>│<span style=\"color: #800080; text-decoration-color: #800080\">     93.33724975585938     </span>│\n",
-       "│<span style=\"color: #008080; text-decoration-color: #008080\">         test_mse          </span>│<span style=\"color: #800080; text-decoration-color: #800080\">    0.27018943428993225    </span>│\n",
-       "│<span style=\"color: #008080; text-decoration-color: #008080\">      test_precision       </span>│<span style=\"color: #800080; text-decoration-color: #800080\">     0.745125949382782     </span>│\n",
-       "│<span style=\"color: #008080; text-decoration-color: #008080\">        test_recall        </span>│<span style=\"color: #800080; text-decoration-color: #800080\">     0.710379421710968     </span>│\n",
-       "│<span style=\"color: #008080; text-decoration-color: #008080\">     test_total_spikes     </span>│<span style=\"color: #800080; text-decoration-color: #800080\">       364255.53125        </span>│\n",
-=======
-       "│<span style=\"color: #008080; text-decoration-color: #008080\">         test_acc          </span>│<span style=\"color: #800080; text-decoration-color: #800080\">    0.7168494462966919     </span>│\n",
-       "│<span style=\"color: #008080; text-decoration-color: #008080\">          test_f1          </span>│<span style=\"color: #800080; text-decoration-color: #800080\">    0.6748213171958923     </span>│\n",
-       "│<span style=\"color: #008080; text-decoration-color: #008080\">         test_loss         </span>│<span style=\"color: #800080; text-decoration-color: #800080\">    62.155155181884766     </span>│\n",
-       "│<span style=\"color: #008080; text-decoration-color: #008080\">         test_mse          </span>│<span style=\"color: #800080; text-decoration-color: #800080\">    0.2831505537033081     </span>│\n",
-       "│<span style=\"color: #008080; text-decoration-color: #008080\">      test_precision       </span>│<span style=\"color: #800080; text-decoration-color: #800080\">    0.8078566789627075     </span>│\n",
-       "│<span style=\"color: #008080; text-decoration-color: #008080\">        test_recall        </span>│<span style=\"color: #800080; text-decoration-color: #800080\">    0.5796530842781067     </span>│\n",
-       "│<span style=\"color: #008080; text-decoration-color: #008080\">     test_total_spikes     </span>│<span style=\"color: #800080; text-decoration-color: #800080\">         295576.5          </span>│\n",
->>>>>>> 6dc32ef3
+       "│<span style=\"color: #008080; text-decoration-color: #008080\">         test_acc          </span>│<span style=\"color: #800080; text-decoration-color: #800080\">    0.8197211027145386     </span>│\n",
+       "│<span style=\"color: #008080; text-decoration-color: #008080\">          test_f1          </span>│<span style=\"color: #800080; text-decoration-color: #800080\">    0.8098616600036621     </span>│\n",
+       "│<span style=\"color: #008080; text-decoration-color: #008080\">         test_loss         </span>│<span style=\"color: #800080; text-decoration-color: #800080\">     45.87710952758789     </span>│\n",
+       "│<span style=\"color: #008080; text-decoration-color: #008080\">         test_mse          </span>│<span style=\"color: #800080; text-decoration-color: #800080\">    0.18027888238430023    </span>│\n",
+       "│<span style=\"color: #008080; text-decoration-color: #008080\">      test_precision       </span>│<span style=\"color: #800080; text-decoration-color: #800080\">     0.843524694442749     </span>│\n",
+       "│<span style=\"color: #008080; text-decoration-color: #008080\">        test_recall        </span>│<span style=\"color: #800080; text-decoration-color: #800080\">    0.7805533409118652     </span>│\n",
+       "│<span style=\"color: #008080; text-decoration-color: #008080\">     test_total_spikes     </span>│<span style=\"color: #800080; text-decoration-color: #800080\">         296278.25         </span>│\n",
        "└───────────────────────────┴───────────────────────────┘\n",
        "</pre>\n"
       ],
@@ -2559,23 +2832,13 @@
        "┏━━━━━━━━━━━━━━━━━━━━━━━━━━━┳━━━━━━━━━━━━━━━━━━━━━━━━━━━┓\n",
        "┃\u001b[1m \u001b[0m\u001b[1m       Test metric       \u001b[0m\u001b[1m \u001b[0m┃\u001b[1m \u001b[0m\u001b[1m      DataLoader 0       \u001b[0m\u001b[1m \u001b[0m┃\n",
        "┡━━━━━━━━━━━━━━━━━━━━━━━━━━━╇━━━━━━━━━━━━━━━━━━━━━━━━━━━┩\n",
-<<<<<<< HEAD
-       "│\u001b[36m \u001b[0m\u001b[36m        test_acc         \u001b[0m\u001b[36m \u001b[0m│\u001b[35m \u001b[0m\u001b[35m   0.7298105955123901    \u001b[0m\u001b[35m \u001b[0m│\n",
-       "│\u001b[36m \u001b[0m\u001b[36m         test_f1         \u001b[0m\u001b[36m \u001b[0m│\u001b[35m \u001b[0m\u001b[35m   0.7262635827064514    \u001b[0m\u001b[35m \u001b[0m│\n",
-       "│\u001b[36m \u001b[0m\u001b[36m        test_loss        \u001b[0m\u001b[36m \u001b[0m│\u001b[35m \u001b[0m\u001b[35m    93.33724975585938    \u001b[0m\u001b[35m \u001b[0m│\n",
-       "│\u001b[36m \u001b[0m\u001b[36m        test_mse         \u001b[0m\u001b[36m \u001b[0m│\u001b[35m \u001b[0m\u001b[35m   0.27018943428993225   \u001b[0m\u001b[35m \u001b[0m│\n",
-       "│\u001b[36m \u001b[0m\u001b[36m     test_precision      \u001b[0m\u001b[36m \u001b[0m│\u001b[35m \u001b[0m\u001b[35m    0.745125949382782    \u001b[0m\u001b[35m \u001b[0m│\n",
-       "│\u001b[36m \u001b[0m\u001b[36m       test_recall       \u001b[0m\u001b[36m \u001b[0m│\u001b[35m \u001b[0m\u001b[35m    0.710379421710968    \u001b[0m\u001b[35m \u001b[0m│\n",
-       "│\u001b[36m \u001b[0m\u001b[36m    test_total_spikes    \u001b[0m\u001b[36m \u001b[0m│\u001b[35m \u001b[0m\u001b[35m      364255.53125       \u001b[0m\u001b[35m \u001b[0m│\n",
-=======
-       "│\u001b[36m \u001b[0m\u001b[36m        test_acc         \u001b[0m\u001b[36m \u001b[0m│\u001b[35m \u001b[0m\u001b[35m   0.7168494462966919    \u001b[0m\u001b[35m \u001b[0m│\n",
-       "│\u001b[36m \u001b[0m\u001b[36m         test_f1         \u001b[0m\u001b[36m \u001b[0m│\u001b[35m \u001b[0m\u001b[35m   0.6748213171958923    \u001b[0m\u001b[35m \u001b[0m│\n",
-       "│\u001b[36m \u001b[0m\u001b[36m        test_loss        \u001b[0m\u001b[36m \u001b[0m│\u001b[35m \u001b[0m\u001b[35m   62.155155181884766    \u001b[0m\u001b[35m \u001b[0m│\n",
-       "│\u001b[36m \u001b[0m\u001b[36m        test_mse         \u001b[0m\u001b[36m \u001b[0m│\u001b[35m \u001b[0m\u001b[35m   0.2831505537033081    \u001b[0m\u001b[35m \u001b[0m│\n",
-       "│\u001b[36m \u001b[0m\u001b[36m     test_precision      \u001b[0m\u001b[36m \u001b[0m│\u001b[35m \u001b[0m\u001b[35m   0.8078566789627075    \u001b[0m\u001b[35m \u001b[0m│\n",
-       "│\u001b[36m \u001b[0m\u001b[36m       test_recall       \u001b[0m\u001b[36m \u001b[0m│\u001b[35m \u001b[0m\u001b[35m   0.5796530842781067    \u001b[0m\u001b[35m \u001b[0m│\n",
-       "│\u001b[36m \u001b[0m\u001b[36m    test_total_spikes    \u001b[0m\u001b[36m \u001b[0m│\u001b[35m \u001b[0m\u001b[35m        295576.5         \u001b[0m\u001b[35m \u001b[0m│\n",
->>>>>>> 6dc32ef3
+       "│\u001b[36m \u001b[0m\u001b[36m        test_acc         \u001b[0m\u001b[36m \u001b[0m│\u001b[35m \u001b[0m\u001b[35m   0.8197211027145386    \u001b[0m\u001b[35m \u001b[0m│\n",
+       "│\u001b[36m \u001b[0m\u001b[36m         test_f1         \u001b[0m\u001b[36m \u001b[0m│\u001b[35m \u001b[0m\u001b[35m   0.8098616600036621    \u001b[0m\u001b[35m \u001b[0m│\n",
+       "│\u001b[36m \u001b[0m\u001b[36m        test_loss        \u001b[0m\u001b[36m \u001b[0m│\u001b[35m \u001b[0m\u001b[35m    45.87710952758789    \u001b[0m\u001b[35m \u001b[0m│\n",
+       "│\u001b[36m \u001b[0m\u001b[36m        test_mse         \u001b[0m\u001b[36m \u001b[0m│\u001b[35m \u001b[0m\u001b[35m   0.18027888238430023   \u001b[0m\u001b[35m \u001b[0m│\n",
+       "│\u001b[36m \u001b[0m\u001b[36m     test_precision      \u001b[0m\u001b[36m \u001b[0m│\u001b[35m \u001b[0m\u001b[35m    0.843524694442749    \u001b[0m\u001b[35m \u001b[0m│\n",
+       "│\u001b[36m \u001b[0m\u001b[36m       test_recall       \u001b[0m\u001b[36m \u001b[0m│\u001b[35m \u001b[0m\u001b[35m   0.7805533409118652    \u001b[0m\u001b[35m \u001b[0m│\n",
+       "│\u001b[36m \u001b[0m\u001b[36m    test_total_spikes    \u001b[0m\u001b[36m \u001b[0m│\u001b[35m \u001b[0m\u001b[35m        296278.25        \u001b[0m\u001b[35m \u001b[0m│\n",
        "└───────────────────────────┴───────────────────────────┘\n"
       ]
      },
@@ -2608,23 +2871,14 @@
      "name": "stdout",
      "output_type": "stream",
      "text": [
-<<<<<<< HEAD
-      "\u001b[32m2025-05-10 01:42:27.403\u001b[0m | \u001b[1mINFO    \u001b[0m | \u001b[36m__main__\u001b[0m:\u001b[36m<module>\u001b[0m:\u001b[36m51\u001b[0m - \u001b[1mtest-encoder \u001b[0m\n",
-      "\u001b[32m2025-05-10 01:42:27.403\u001b[0m | \u001b[1mINFO    \u001b[0m | \u001b[36m__main__\u001b[0m:\u001b[36m<module>\u001b[0m:\u001b[36m8\u001b[0m - \u001b[1mStarting fold 5 of 5\u001b[0m\n"
-=======
-      "\u001b[32m2025-05-09 17:42:06.892\u001b[0m | \u001b[1mINFO    \u001b[0m | \u001b[36m__main__\u001b[0m:\u001b[36m<module>\u001b[0m:\u001b[36m49\u001b[0m - \u001b[1mtest-encoder \u001b[0m\n",
-      "\u001b[32m2025-05-09 17:42:06.893\u001b[0m | \u001b[1mINFO    \u001b[0m | \u001b[36m__main__\u001b[0m:\u001b[36m<module>\u001b[0m:\u001b[36m6\u001b[0m - \u001b[1mStarting fold 5 of 5\u001b[0m\n"
->>>>>>> 6dc32ef3
+      "\u001b[32m2025-05-09 17:24:46.359\u001b[0m | \u001b[1mINFO    \u001b[0m | \u001b[36m__main__\u001b[0m:\u001b[36m<module>\u001b[0m:\u001b[36m49\u001b[0m - \u001b[1mtest-encoder \u001b[0m\n",
+      "\u001b[32m2025-05-09 17:24:46.360\u001b[0m | \u001b[1mINFO    \u001b[0m | \u001b[36m__main__\u001b[0m:\u001b[36m<module>\u001b[0m:\u001b[36m6\u001b[0m - \u001b[1mStarting fold 4 of 5\u001b[0m\n"
      ]
     },
     {
      "data": {
       "application/vnd.jupyter.widget-view+json": {
-<<<<<<< HEAD
-       "model_id": "5e7359393c644711a74ef0504a1196df",
-=======
-       "model_id": "e6a18313524a49e788fbec04a013864d",
->>>>>>> 6dc32ef3
+       "model_id": "b4a7fd2ef5c6446ba1b1f0ec913b48b2",
        "version_major": 2,
        "version_minor": 0
       },
@@ -2638,11 +2892,7 @@
     {
      "data": {
       "application/vnd.jupyter.widget-view+json": {
-<<<<<<< HEAD
-       "model_id": "657944c8b43246fe9d01879f9d453d04",
-=======
-       "model_id": "63acfa31f73c45a1a04740d38a6c609f",
->>>>>>> 6dc32ef3
+       "model_id": "1ffec65efc3e4e638cd444f8e3763926",
        "version_major": 2,
        "version_minor": 0
       },
@@ -2656,461 +2906,385 @@
     {
      "data": {
       "application/vnd.jupyter.widget-view+json": {
-<<<<<<< HEAD
-       "model_id": "9d40be16185e45a29d85e568807e24de",
-=======
-       "model_id": "23ee74c3c07a4de7b8544ce592d9be82",
-       "version_major": 2,
-       "version_minor": 0
-      },
-      "text/plain": [
-       "Validation: |          | 0/? [00:00<?, ?it/s]"
-      ]
-     },
-     "metadata": {},
-     "output_type": "display_data"
-    },
-    {
-     "data": {
-      "application/vnd.jupyter.widget-view+json": {
-       "model_id": "486ece69fd5c4d52ad5041617a5ce953",
-       "version_major": 2,
-       "version_minor": 0
-      },
-      "text/plain": [
-       "Validation: |          | 0/? [00:00<?, ?it/s]"
-      ]
-     },
-     "metadata": {},
-     "output_type": "display_data"
-    },
-    {
-     "data": {
-      "application/vnd.jupyter.widget-view+json": {
-       "model_id": "8ad1b17d101045668d079dbe0682fcc3",
-       "version_major": 2,
-       "version_minor": 0
-      },
-      "text/plain": [
-       "Validation: |          | 0/? [00:00<?, ?it/s]"
-      ]
-     },
-     "metadata": {},
-     "output_type": "display_data"
-    },
-    {
-     "data": {
-      "application/vnd.jupyter.widget-view+json": {
-       "model_id": "557cf1ca3c6249668eb0010dbdd9b3ad",
-       "version_major": 2,
-       "version_minor": 0
-      },
-      "text/plain": [
-       "Validation: |          | 0/? [00:00<?, ?it/s]"
-      ]
-     },
-     "metadata": {},
-     "output_type": "display_data"
-    },
-    {
-     "data": {
-      "application/vnd.jupyter.widget-view+json": {
-       "model_id": "3c7bfed2c6654867991c75e6e92385ec",
-       "version_major": 2,
-       "version_minor": 0
-      },
-      "text/plain": [
-       "Validation: |          | 0/? [00:00<?, ?it/s]"
-      ]
-     },
-     "metadata": {},
-     "output_type": "display_data"
-    },
-    {
-     "data": {
-      "application/vnd.jupyter.widget-view+json": {
-       "model_id": "731bcaa1e0544d11990a50254131c3f2",
-       "version_major": 2,
-       "version_minor": 0
-      },
-      "text/plain": [
-       "Validation: |          | 0/? [00:00<?, ?it/s]"
-      ]
-     },
-     "metadata": {},
-     "output_type": "display_data"
-    },
-    {
-     "data": {
-      "application/vnd.jupyter.widget-view+json": {
-       "model_id": "8ccc33e894754008910a051b5f6c369f",
-       "version_major": 2,
-       "version_minor": 0
-      },
-      "text/plain": [
-       "Validation: |          | 0/? [00:00<?, ?it/s]"
-      ]
-     },
-     "metadata": {},
-     "output_type": "display_data"
-    },
-    {
-     "data": {
-      "application/vnd.jupyter.widget-view+json": {
-       "model_id": "179271e50c7c44d1bf456b2605e4461d",
-       "version_major": 2,
-       "version_minor": 0
-      },
-      "text/plain": [
-       "Validation: |          | 0/? [00:00<?, ?it/s]"
-      ]
-     },
-     "metadata": {},
-     "output_type": "display_data"
-    },
-    {
-     "data": {
-      "application/vnd.jupyter.widget-view+json": {
-       "model_id": "639ecfef65f64db39e168d7b380e1870",
-       "version_major": 2,
-       "version_minor": 0
-      },
-      "text/plain": [
-       "Validation: |          | 0/? [00:00<?, ?it/s]"
-      ]
-     },
-     "metadata": {},
-     "output_type": "display_data"
-    },
-    {
-     "data": {
-      "application/vnd.jupyter.widget-view+json": {
-       "model_id": "00bca18a3b5d4b999775d3351234450b",
-       "version_major": 2,
-       "version_minor": 0
-      },
-      "text/plain": [
-       "Validation: |          | 0/? [00:00<?, ?it/s]"
-      ]
-     },
-     "metadata": {},
-     "output_type": "display_data"
-    },
-    {
-     "data": {
-      "application/vnd.jupyter.widget-view+json": {
-       "model_id": "74c70dc0f7a44658ad5b398967cda027",
-       "version_major": 2,
-       "version_minor": 0
-      },
-      "text/plain": [
-       "Validation: |          | 0/? [00:00<?, ?it/s]"
-      ]
-     },
-     "metadata": {},
-     "output_type": "display_data"
-    },
-    {
-     "data": {
-      "application/vnd.jupyter.widget-view+json": {
-       "model_id": "8f661f42314047a2acf3211cb211eedf",
-       "version_major": 2,
-       "version_minor": 0
-      },
-      "text/plain": [
-       "Validation: |          | 0/? [00:00<?, ?it/s]"
-      ]
-     },
-     "metadata": {},
-     "output_type": "display_data"
-    },
-    {
-     "data": {
-      "application/vnd.jupyter.widget-view+json": {
-       "model_id": "aa01fc3e3163439ea75df1a1e4d28fd5",
-       "version_major": 2,
-       "version_minor": 0
-      },
-      "text/plain": [
-       "Validation: |          | 0/? [00:00<?, ?it/s]"
-      ]
-     },
-     "metadata": {},
-     "output_type": "display_data"
-    },
-    {
-     "data": {
-      "application/vnd.jupyter.widget-view+json": {
-       "model_id": "209709fcc67c4a3fa24fe9814953541d",
-       "version_major": 2,
-       "version_minor": 0
-      },
-      "text/plain": [
-       "Validation: |          | 0/? [00:00<?, ?it/s]"
-      ]
-     },
-     "metadata": {},
-     "output_type": "display_data"
-    },
-    {
-     "data": {
-      "application/vnd.jupyter.widget-view+json": {
-       "model_id": "6fe3457699964cb08dbda873c1f8381c",
-       "version_major": 2,
-       "version_minor": 0
-      },
-      "text/plain": [
-       "Validation: |          | 0/? [00:00<?, ?it/s]"
-      ]
-     },
-     "metadata": {},
-     "output_type": "display_data"
-    },
-    {
-     "data": {
-      "application/vnd.jupyter.widget-view+json": {
-       "model_id": "14c01499296b478d83bd887bb0072f32",
-       "version_major": 2,
-       "version_minor": 0
-      },
-      "text/plain": [
-       "Validation: |          | 0/? [00:00<?, ?it/s]"
-      ]
-     },
-     "metadata": {},
-     "output_type": "display_data"
-    },
-    {
-     "data": {
-      "application/vnd.jupyter.widget-view+json": {
-       "model_id": "eaf3589f12a9466a97c570dece7a46f6",
-       "version_major": 2,
-       "version_minor": 0
-      },
-      "text/plain": [
-       "Validation: |          | 0/? [00:00<?, ?it/s]"
-      ]
-     },
-     "metadata": {},
-     "output_type": "display_data"
-    },
-    {
-     "data": {
-      "application/vnd.jupyter.widget-view+json": {
-       "model_id": "98ddc35601de4cb281a467e59b321ae5",
-       "version_major": 2,
-       "version_minor": 0
-      },
-      "text/plain": [
-       "Validation: |          | 0/? [00:00<?, ?it/s]"
-      ]
-     },
-     "metadata": {},
-     "output_type": "display_data"
-    },
-    {
-     "data": {
-      "application/vnd.jupyter.widget-view+json": {
-       "model_id": "e7bf45a3062141718686b638e1d4fa61",
->>>>>>> 6dc32ef3
-       "version_major": 2,
-       "version_minor": 0
-      },
-      "text/plain": [
-       "Validation: |          | 0/? [00:00<?, ?it/s]"
-      ]
-     },
-     "metadata": {},
-     "output_type": "display_data"
-    },
-    {
-     "data": {
-      "application/vnd.jupyter.widget-view+json": {
-<<<<<<< HEAD
-       "model_id": "732dd3dd83814074a66c9098a73e19f2",
-=======
-       "model_id": "3e41d906f61d491bb3e7596fbdb34f79",
->>>>>>> 6dc32ef3
-       "version_major": 2,
-       "version_minor": 0
-      },
-      "text/plain": [
-       "Validation: |          | 0/? [00:00<?, ?it/s]"
-      ]
-     },
-     "metadata": {},
-     "output_type": "display_data"
-    },
-    {
-     "data": {
-      "application/vnd.jupyter.widget-view+json": {
-<<<<<<< HEAD
-       "model_id": "d8c6a6ad458a4014a4c6f84a17a8db96",
-=======
-       "model_id": "d638e351313d459cbf4e3b81b87ee8f9",
->>>>>>> 6dc32ef3
-       "version_major": 2,
-       "version_minor": 0
-      },
-      "text/plain": [
-       "Validation: |          | 0/? [00:00<?, ?it/s]"
-      ]
-     },
-     "metadata": {},
-     "output_type": "display_data"
-    },
-    {
-     "data": {
-      "application/vnd.jupyter.widget-view+json": {
-<<<<<<< HEAD
-       "model_id": "ae02607640ce4f1a817e0898cfa4fbda",
-=======
-       "model_id": "320d5299d2c0410db2dcb04dcbb7abf1",
->>>>>>> 6dc32ef3
-       "version_major": 2,
-       "version_minor": 0
-      },
-      "text/plain": [
-       "Validation: |          | 0/? [00:00<?, ?it/s]"
-      ]
-     },
-     "metadata": {},
-     "output_type": "display_data"
-    },
-    {
-     "data": {
-      "application/vnd.jupyter.widget-view+json": {
-<<<<<<< HEAD
-       "model_id": "15e0f09f2c114106a3efa5230a1abb30",
-=======
-       "model_id": "4fb1d5e57c45478dabf6af725b264a26",
->>>>>>> 6dc32ef3
-       "version_major": 2,
-       "version_minor": 0
-      },
-      "text/plain": [
-       "Validation: |          | 0/? [00:00<?, ?it/s]"
-      ]
-     },
-     "metadata": {},
-     "output_type": "display_data"
-    },
-    {
-     "data": {
-      "application/vnd.jupyter.widget-view+json": {
-<<<<<<< HEAD
-       "model_id": "6f0ba824d69f40e8aad0e1d8b4ce4863",
-=======
-       "model_id": "27e8de9a15574755a9c055d106666690",
->>>>>>> 6dc32ef3
-       "version_major": 2,
-       "version_minor": 0
-      },
-      "text/plain": [
-       "Validation: |          | 0/? [00:00<?, ?it/s]"
-      ]
-     },
-     "metadata": {},
-     "output_type": "display_data"
-    },
-    {
-     "data": {
-      "application/vnd.jupyter.widget-view+json": {
-<<<<<<< HEAD
-       "model_id": "fb34e14cc50a491c86f3adb006587ca0",
-=======
-       "model_id": "9b188ca97d3a40dc876e71d5e17dc8d1",
->>>>>>> 6dc32ef3
-       "version_major": 2,
-       "version_minor": 0
-      },
-      "text/plain": [
-       "Validation: |          | 0/? [00:00<?, ?it/s]"
-      ]
-     },
-     "metadata": {},
-     "output_type": "display_data"
-    },
-    {
-     "data": {
-      "application/vnd.jupyter.widget-view+json": {
-<<<<<<< HEAD
-       "model_id": "32104b9c6aba4781915b893807c5d4ee",
-=======
-       "model_id": "5e50a700290140778da3dacb433a5137",
->>>>>>> 6dc32ef3
-       "version_major": 2,
-       "version_minor": 0
-      },
-      "text/plain": [
-       "Validation: |          | 0/? [00:00<?, ?it/s]"
-      ]
-     },
-     "metadata": {},
-     "output_type": "display_data"
-    },
-    {
-     "data": {
-      "application/vnd.jupyter.widget-view+json": {
-<<<<<<< HEAD
-       "model_id": "6c35a6852dda4aa6adf25c663c27e0e0",
-=======
-       "model_id": "5d4ad3aee2ff4637b5740851f9db49ba",
->>>>>>> 6dc32ef3
-       "version_major": 2,
-       "version_minor": 0
-      },
-      "text/plain": [
-       "Validation: |          | 0/? [00:00<?, ?it/s]"
-      ]
-     },
-     "metadata": {},
-     "output_type": "display_data"
-    },
-    {
-     "data": {
-      "application/vnd.jupyter.widget-view+json": {
-<<<<<<< HEAD
-       "model_id": "7251001831634e309703d14598ef0fb7",
-=======
-       "model_id": "f26d2e454b2242e1b41f3f02cdfee619",
->>>>>>> 6dc32ef3
-       "version_major": 2,
-       "version_minor": 0
-      },
-      "text/plain": [
-       "Validation: |          | 0/? [00:00<?, ?it/s]"
-      ]
-     },
-     "metadata": {},
-     "output_type": "display_data"
-    },
-    {
-     "data": {
-      "application/vnd.jupyter.widget-view+json": {
-<<<<<<< HEAD
-       "model_id": "673a51b1c8e64f0da623b0fe60dc7c02",
-=======
-       "model_id": "21a31a0cd70c4e93b4cbccb024d47076",
->>>>>>> 6dc32ef3
-       "version_major": 2,
-       "version_minor": 0
-      },
-      "text/plain": [
-       "Validation: |          | 0/? [00:00<?, ?it/s]"
-      ]
-     },
-     "metadata": {},
-     "output_type": "display_data"
-    },
-    {
-     "data": {
-      "application/vnd.jupyter.widget-view+json": {
-<<<<<<< HEAD
-       "model_id": "4401bdf4ea724ec1901be508fd84c559",
-=======
-       "model_id": "1da7e41f580b478996067013ff0f3b68",
->>>>>>> 6dc32ef3
+       "model_id": "6ec7868e69f84d90ad8f9415c7452746",
+       "version_major": 2,
+       "version_minor": 0
+      },
+      "text/plain": [
+       "Validation: |          | 0/? [00:00<?, ?it/s]"
+      ]
+     },
+     "metadata": {},
+     "output_type": "display_data"
+    },
+    {
+     "data": {
+      "application/vnd.jupyter.widget-view+json": {
+       "model_id": "0837834a94144633976d0eda62936669",
+       "version_major": 2,
+       "version_minor": 0
+      },
+      "text/plain": [
+       "Validation: |          | 0/? [00:00<?, ?it/s]"
+      ]
+     },
+     "metadata": {},
+     "output_type": "display_data"
+    },
+    {
+     "data": {
+      "application/vnd.jupyter.widget-view+json": {
+       "model_id": "bb65dd6fd7e54c1b9b24547e5cd5d0a7",
+       "version_major": 2,
+       "version_minor": 0
+      },
+      "text/plain": [
+       "Validation: |          | 0/? [00:00<?, ?it/s]"
+      ]
+     },
+     "metadata": {},
+     "output_type": "display_data"
+    },
+    {
+     "data": {
+      "application/vnd.jupyter.widget-view+json": {
+       "model_id": "12e11773c5b24f49a50e770b89485c3a",
+       "version_major": 2,
+       "version_minor": 0
+      },
+      "text/plain": [
+       "Validation: |          | 0/? [00:00<?, ?it/s]"
+      ]
+     },
+     "metadata": {},
+     "output_type": "display_data"
+    },
+    {
+     "data": {
+      "application/vnd.jupyter.widget-view+json": {
+       "model_id": "05ed2b9f207e4acf947005c51598567a",
+       "version_major": 2,
+       "version_minor": 0
+      },
+      "text/plain": [
+       "Validation: |          | 0/? [00:00<?, ?it/s]"
+      ]
+     },
+     "metadata": {},
+     "output_type": "display_data"
+    },
+    {
+     "data": {
+      "application/vnd.jupyter.widget-view+json": {
+       "model_id": "dcdbd11b4f2e468f939a0988b5a08ce8",
+       "version_major": 2,
+       "version_minor": 0
+      },
+      "text/plain": [
+       "Validation: |          | 0/? [00:00<?, ?it/s]"
+      ]
+     },
+     "metadata": {},
+     "output_type": "display_data"
+    },
+    {
+     "data": {
+      "application/vnd.jupyter.widget-view+json": {
+       "model_id": "93dd9bf108db4756b93ef54294e3d72a",
+       "version_major": 2,
+       "version_minor": 0
+      },
+      "text/plain": [
+       "Validation: |          | 0/? [00:00<?, ?it/s]"
+      ]
+     },
+     "metadata": {},
+     "output_type": "display_data"
+    },
+    {
+     "data": {
+      "application/vnd.jupyter.widget-view+json": {
+       "model_id": "bc412a489ddf43308eb3d55eac22da22",
+       "version_major": 2,
+       "version_minor": 0
+      },
+      "text/plain": [
+       "Validation: |          | 0/? [00:00<?, ?it/s]"
+      ]
+     },
+     "metadata": {},
+     "output_type": "display_data"
+    },
+    {
+     "data": {
+      "application/vnd.jupyter.widget-view+json": {
+       "model_id": "731e5aa8f8564ef1b491cf40a1828031",
+       "version_major": 2,
+       "version_minor": 0
+      },
+      "text/plain": [
+       "Validation: |          | 0/? [00:00<?, ?it/s]"
+      ]
+     },
+     "metadata": {},
+     "output_type": "display_data"
+    },
+    {
+     "data": {
+      "application/vnd.jupyter.widget-view+json": {
+       "model_id": "691b48b78d994f7b8dcd84032e2a9acb",
+       "version_major": 2,
+       "version_minor": 0
+      },
+      "text/plain": [
+       "Validation: |          | 0/? [00:00<?, ?it/s]"
+      ]
+     },
+     "metadata": {},
+     "output_type": "display_data"
+    },
+    {
+     "data": {
+      "application/vnd.jupyter.widget-view+json": {
+       "model_id": "c8c0c8173b4841f59a7db57c640c7ba3",
+       "version_major": 2,
+       "version_minor": 0
+      },
+      "text/plain": [
+       "Validation: |          | 0/? [00:00<?, ?it/s]"
+      ]
+     },
+     "metadata": {},
+     "output_type": "display_data"
+    },
+    {
+     "data": {
+      "application/vnd.jupyter.widget-view+json": {
+       "model_id": "890fbe9c3d374e4aabe2353cd41e4d3b",
+       "version_major": 2,
+       "version_minor": 0
+      },
+      "text/plain": [
+       "Validation: |          | 0/? [00:00<?, ?it/s]"
+      ]
+     },
+     "metadata": {},
+     "output_type": "display_data"
+    },
+    {
+     "data": {
+      "application/vnd.jupyter.widget-view+json": {
+       "model_id": "6c8699aa3eed45edad80bcfe24fe9653",
+       "version_major": 2,
+       "version_minor": 0
+      },
+      "text/plain": [
+       "Validation: |          | 0/? [00:00<?, ?it/s]"
+      ]
+     },
+     "metadata": {},
+     "output_type": "display_data"
+    },
+    {
+     "data": {
+      "application/vnd.jupyter.widget-view+json": {
+       "model_id": "21aad85bcfb348fa91a623b8c8d2150e",
+       "version_major": 2,
+       "version_minor": 0
+      },
+      "text/plain": [
+       "Validation: |          | 0/? [00:00<?, ?it/s]"
+      ]
+     },
+     "metadata": {},
+     "output_type": "display_data"
+    },
+    {
+     "data": {
+      "application/vnd.jupyter.widget-view+json": {
+       "model_id": "649768aaa53b439b9da2793c5a3b53bf",
+       "version_major": 2,
+       "version_minor": 0
+      },
+      "text/plain": [
+       "Validation: |          | 0/? [00:00<?, ?it/s]"
+      ]
+     },
+     "metadata": {},
+     "output_type": "display_data"
+    },
+    {
+     "data": {
+      "application/vnd.jupyter.widget-view+json": {
+       "model_id": "aaa54b1cf972457abd4f87e0b6e84cbb",
+       "version_major": 2,
+       "version_minor": 0
+      },
+      "text/plain": [
+       "Validation: |          | 0/? [00:00<?, ?it/s]"
+      ]
+     },
+     "metadata": {},
+     "output_type": "display_data"
+    },
+    {
+     "data": {
+      "application/vnd.jupyter.widget-view+json": {
+       "model_id": "f1c058960c6b46d7a5dcd0d7d6aeda25",
+       "version_major": 2,
+       "version_minor": 0
+      },
+      "text/plain": [
+       "Validation: |          | 0/? [00:00<?, ?it/s]"
+      ]
+     },
+     "metadata": {},
+     "output_type": "display_data"
+    },
+    {
+     "data": {
+      "application/vnd.jupyter.widget-view+json": {
+       "model_id": "2a3eacae7d9148a38bb67514d7934d22",
+       "version_major": 2,
+       "version_minor": 0
+      },
+      "text/plain": [
+       "Validation: |          | 0/? [00:00<?, ?it/s]"
+      ]
+     },
+     "metadata": {},
+     "output_type": "display_data"
+    },
+    {
+     "data": {
+      "application/vnd.jupyter.widget-view+json": {
+       "model_id": "9ee5e01657f848ae9a0c45355250c1ed",
+       "version_major": 2,
+       "version_minor": 0
+      },
+      "text/plain": [
+       "Validation: |          | 0/? [00:00<?, ?it/s]"
+      ]
+     },
+     "metadata": {},
+     "output_type": "display_data"
+    },
+    {
+     "data": {
+      "application/vnd.jupyter.widget-view+json": {
+       "model_id": "8dec0fdf6d85439e9138a2ec2b5f5204",
+       "version_major": 2,
+       "version_minor": 0
+      },
+      "text/plain": [
+       "Validation: |          | 0/? [00:00<?, ?it/s]"
+      ]
+     },
+     "metadata": {},
+     "output_type": "display_data"
+    },
+    {
+     "data": {
+      "application/vnd.jupyter.widget-view+json": {
+       "model_id": "af41fa4a5eba41c19b37d465b70da943",
+       "version_major": 2,
+       "version_minor": 0
+      },
+      "text/plain": [
+       "Validation: |          | 0/? [00:00<?, ?it/s]"
+      ]
+     },
+     "metadata": {},
+     "output_type": "display_data"
+    },
+    {
+     "data": {
+      "application/vnd.jupyter.widget-view+json": {
+       "model_id": "2b3be04c8dbd4923b7eb8d541fb346f0",
+       "version_major": 2,
+       "version_minor": 0
+      },
+      "text/plain": [
+       "Validation: |          | 0/? [00:00<?, ?it/s]"
+      ]
+     },
+     "metadata": {},
+     "output_type": "display_data"
+    },
+    {
+     "data": {
+      "application/vnd.jupyter.widget-view+json": {
+       "model_id": "c28948032a4a4c0ea8de649b33e372d6",
+       "version_major": 2,
+       "version_minor": 0
+      },
+      "text/plain": [
+       "Validation: |          | 0/? [00:00<?, ?it/s]"
+      ]
+     },
+     "metadata": {},
+     "output_type": "display_data"
+    },
+    {
+     "data": {
+      "application/vnd.jupyter.widget-view+json": {
+       "model_id": "2715b3d7b72d49d692378c9df6c0dd17",
+       "version_major": 2,
+       "version_minor": 0
+      },
+      "text/plain": [
+       "Validation: |          | 0/? [00:00<?, ?it/s]"
+      ]
+     },
+     "metadata": {},
+     "output_type": "display_data"
+    },
+    {
+     "data": {
+      "application/vnd.jupyter.widget-view+json": {
+       "model_id": "589f3cdf727d406f8e438a0d87a8ac4f",
+       "version_major": 2,
+       "version_minor": 0
+      },
+      "text/plain": [
+       "Validation: |          | 0/? [00:00<?, ?it/s]"
+      ]
+     },
+     "metadata": {},
+     "output_type": "display_data"
+    },
+    {
+     "data": {
+      "application/vnd.jupyter.widget-view+json": {
+       "model_id": "94af5248c40c41f8b766bf1a4bd7e9d1",
+       "version_major": 2,
+       "version_minor": 0
+      },
+      "text/plain": [
+       "Validation: |          | 0/? [00:00<?, ?it/s]"
+      ]
+     },
+     "metadata": {},
+     "output_type": "display_data"
+    },
+    {
+     "data": {
+      "application/vnd.jupyter.widget-view+json": {
+       "model_id": "56cc8e30ec8f446c85a249b9947d7f12",
+       "version_major": 2,
+       "version_minor": 0
+      },
+      "text/plain": [
+       "Validation: |          | 0/? [00:00<?, ?it/s]"
+      ]
+     },
+     "metadata": {},
+     "output_type": "display_data"
+    },
+    {
+     "data": {
+      "application/vnd.jupyter.widget-view+json": {
+       "model_id": "0ed2f76459a74bdda11db1e11e4140a9",
        "version_major": 2,
        "version_minor": 0
       },
@@ -3125,25 +3299,15 @@
      "name": "stderr",
      "output_type": "stream",
      "text": [
-<<<<<<< HEAD
-      "Restoring states from the checkpoint path at /home/jupyter-group55/snn-encoder-test/models/test_encoder/checkpoints/epoch=11-step=312-v3.ckpt\n",
+      "Restoring states from the checkpoint path at /workspace/snn-encoder-test/models/test_encoder/checkpoints/epoch=27-step=476.ckpt\n",
       "LOCAL_RANK: 0 - CUDA_VISIBLE_DEVICES: [0]\n",
-      "Loaded model weights from the checkpoint at /home/jupyter-group55/snn-encoder-test/models/test_encoder/checkpoints/epoch=11-step=312-v3.ckpt\n"
-=======
-      "Restoring states from the checkpoint path at /workspace/snn-encoder-test/models/test_encoder/checkpoints/epoch=29-step=510-v1.ckpt\n",
-      "LOCAL_RANK: 0 - CUDA_VISIBLE_DEVICES: [0]\n",
-      "Loaded model weights from the checkpoint at /workspace/snn-encoder-test/models/test_encoder/checkpoints/epoch=29-step=510-v1.ckpt\n"
->>>>>>> 6dc32ef3
+      "Loaded model weights from the checkpoint at /workspace/snn-encoder-test/models/test_encoder/checkpoints/epoch=27-step=476.ckpt\n"
      ]
     },
     {
      "data": {
       "application/vnd.jupyter.widget-view+json": {
-<<<<<<< HEAD
-       "model_id": "a3ccd41b6dd8465a98dae82f24e2fcbf",
-=======
-       "model_id": "6de5b5acc63a488191e44a499912b5cf",
->>>>>>> 6dc32ef3
+       "model_id": "6cc750407c0d4b9ba319baa01d91edb8",
        "version_major": 2,
        "version_minor": 0
       },
@@ -3160,15 +3324,540 @@
        "<pre style=\"white-space:pre;overflow-x:auto;line-height:normal;font-family:Menlo,'DejaVu Sans Mono',consolas,'Courier New',monospace\">┏━━━━━━━━━━━━━━━━━━━━━━━━━━━┳━━━━━━━━━━━━━━━━━━━━━━━━━━━┓\n",
        "┃<span style=\"font-weight: bold\">        Test metric        </span>┃<span style=\"font-weight: bold\">       DataLoader 0        </span>┃\n",
        "┡━━━━━━━━━━━━━━━━━━━━━━━━━━━╇━━━━━━━━━━━━━━━━━━━━━━━━━━━┩\n",
-<<<<<<< HEAD
-       "│<span style=\"color: #008080; text-decoration-color: #008080\">         test_acc          </span>│<span style=\"color: #800080; text-decoration-color: #800080\">    0.6749750971794128     </span>│\n",
-       "│<span style=\"color: #008080; text-decoration-color: #008080\">          test_f1          </span>│<span style=\"color: #800080; text-decoration-color: #800080\">    0.7199469804763794     </span>│\n",
-       "│<span style=\"color: #008080; text-decoration-color: #008080\">         test_loss         </span>│<span style=\"color: #800080; text-decoration-color: #800080\">    109.72689819335938     </span>│\n",
-       "│<span style=\"color: #008080; text-decoration-color: #008080\">         test_mse          </span>│<span style=\"color: #800080; text-decoration-color: #800080\">    0.32502493262290955    </span>│\n",
-       "│<span style=\"color: #008080; text-decoration-color: #008080\">      test_precision       </span>│<span style=\"color: #800080; text-decoration-color: #800080\">    0.6114465594291687     </span>│\n",
-       "│<span style=\"color: #008080; text-decoration-color: #008080\">        test_recall        </span>│<span style=\"color: #800080; text-decoration-color: #800080\">     0.878153383731842     </span>│\n",
-       "│<span style=\"color: #008080; text-decoration-color: #008080\">     test_total_spikes     </span>│<span style=\"color: #800080; text-decoration-color: #800080\">       362036.09375        </span>│\n",
-=======
+       "│<span style=\"color: #008080; text-decoration-color: #008080\">         test_acc          </span>│<span style=\"color: #800080; text-decoration-color: #800080\">    0.7168494462966919     </span>│\n",
+       "│<span style=\"color: #008080; text-decoration-color: #008080\">          test_f1          </span>│<span style=\"color: #800080; text-decoration-color: #800080\">    0.6748213171958923     </span>│\n",
+       "│<span style=\"color: #008080; text-decoration-color: #008080\">         test_loss         </span>│<span style=\"color: #800080; text-decoration-color: #800080\">    62.155155181884766     </span>│\n",
+       "│<span style=\"color: #008080; text-decoration-color: #008080\">         test_mse          </span>│<span style=\"color: #800080; text-decoration-color: #800080\">    0.2831505537033081     </span>│\n",
+       "│<span style=\"color: #008080; text-decoration-color: #008080\">      test_precision       </span>│<span style=\"color: #800080; text-decoration-color: #800080\">    0.8078566789627075     </span>│\n",
+       "│<span style=\"color: #008080; text-decoration-color: #008080\">        test_recall        </span>│<span style=\"color: #800080; text-decoration-color: #800080\">    0.5796530842781067     </span>│\n",
+       "│<span style=\"color: #008080; text-decoration-color: #008080\">     test_total_spikes     </span>│<span style=\"color: #800080; text-decoration-color: #800080\">         295576.5          </span>│\n",
+       "└───────────────────────────┴───────────────────────────┘\n",
+       "</pre>\n"
+      ],
+      "text/plain": [
+       "┏━━━━━━━━━━━━━━━━━━━━━━━━━━━┳━━━━━━━━━━━━━━━━━━━━━━━━━━━┓\n",
+       "┃\u001b[1m \u001b[0m\u001b[1m       Test metric       \u001b[0m\u001b[1m \u001b[0m┃\u001b[1m \u001b[0m\u001b[1m      DataLoader 0       \u001b[0m\u001b[1m \u001b[0m┃\n",
+       "┡━━━━━━━━━━━━━━━━━━━━━━━━━━━╇━━━━━━━━━━━━━━━━━━━━━━━━━━━┩\n",
+       "│\u001b[36m \u001b[0m\u001b[36m        test_acc         \u001b[0m\u001b[36m \u001b[0m│\u001b[35m \u001b[0m\u001b[35m   0.7168494462966919    \u001b[0m\u001b[35m \u001b[0m│\n",
+       "│\u001b[36m \u001b[0m\u001b[36m         test_f1         \u001b[0m\u001b[36m \u001b[0m│\u001b[35m \u001b[0m\u001b[35m   0.6748213171958923    \u001b[0m\u001b[35m \u001b[0m│\n",
+       "│\u001b[36m \u001b[0m\u001b[36m        test_loss        \u001b[0m\u001b[36m \u001b[0m│\u001b[35m \u001b[0m\u001b[35m   62.155155181884766    \u001b[0m\u001b[35m \u001b[0m│\n",
+       "│\u001b[36m \u001b[0m\u001b[36m        test_mse         \u001b[0m\u001b[36m \u001b[0m│\u001b[35m \u001b[0m\u001b[35m   0.2831505537033081    \u001b[0m\u001b[35m \u001b[0m│\n",
+       "│\u001b[36m \u001b[0m\u001b[36m     test_precision      \u001b[0m\u001b[36m \u001b[0m│\u001b[35m \u001b[0m\u001b[35m   0.8078566789627075    \u001b[0m\u001b[35m \u001b[0m│\n",
+       "│\u001b[36m \u001b[0m\u001b[36m       test_recall       \u001b[0m\u001b[36m \u001b[0m│\u001b[35m \u001b[0m\u001b[35m   0.5796530842781067    \u001b[0m\u001b[35m \u001b[0m│\n",
+       "│\u001b[36m \u001b[0m\u001b[36m    test_total_spikes    \u001b[0m\u001b[36m \u001b[0m│\u001b[35m \u001b[0m\u001b[35m        295576.5         \u001b[0m\u001b[35m \u001b[0m│\n",
+       "└───────────────────────────┴───────────────────────────┘\n"
+      ]
+     },
+     "metadata": {},
+     "output_type": "display_data"
+    },
+    {
+     "name": "stderr",
+     "output_type": "stream",
+     "text": [
+      "Using default `ModelCheckpoint`. Consider installing `litmodels` package to enable `LitModelCheckpoint` for automatic upload to the Lightning model registry.\n",
+      "GPU available: True (cuda), used: True\n",
+      "TPU available: False, using: 0 TPU cores\n",
+      "HPU available: False, using: 0 HPUs\n",
+      "LOCAL_RANK: 0 - CUDA_VISIBLE_DEVICES: [0]\n",
+      "\n",
+      "  | Name  | Type                   | Params | Mode \n",
+      "---------------------------------------------------------\n",
+      "0 | model | EEGSTFTSpikeClassifier | 824 K  | train\n",
+      "---------------------------------------------------------\n",
+      "824 K     Trainable params\n",
+      "0         Non-trainable params\n",
+      "824 K     Total params\n",
+      "3.299     Total estimated model params size (MB)\n",
+      "13        Modules in train mode\n",
+      "0         Modules in eval mode\n"
+     ]
+    },
+    {
+     "name": "stdout",
+     "output_type": "stream",
+     "text": [
+      "\u001b[32m2025-05-09 17:42:06.892\u001b[0m | \u001b[1mINFO    \u001b[0m | \u001b[36m__main__\u001b[0m:\u001b[36m<module>\u001b[0m:\u001b[36m49\u001b[0m - \u001b[1mtest-encoder \u001b[0m\n",
+      "\u001b[32m2025-05-09 17:42:06.893\u001b[0m | \u001b[1mINFO    \u001b[0m | \u001b[36m__main__\u001b[0m:\u001b[36m<module>\u001b[0m:\u001b[36m6\u001b[0m - \u001b[1mStarting fold 5 of 5\u001b[0m\n"
+     ]
+    },
+    {
+     "data": {
+      "application/vnd.jupyter.widget-view+json": {
+       "model_id": "e6a18313524a49e788fbec04a013864d",
+       "version_major": 2,
+       "version_minor": 0
+      },
+      "text/plain": [
+       "Sanity Checking: |          | 0/? [00:00<?, ?it/s]"
+      ]
+     },
+     "metadata": {},
+     "output_type": "display_data"
+    },
+    {
+     "data": {
+      "application/vnd.jupyter.widget-view+json": {
+       "model_id": "63acfa31f73c45a1a04740d38a6c609f",
+       "version_major": 2,
+       "version_minor": 0
+      },
+      "text/plain": [
+       "Training: |          | 0/? [00:00<?, ?it/s]"
+      ]
+     },
+     "metadata": {},
+     "output_type": "display_data"
+    },
+    {
+     "data": {
+      "application/vnd.jupyter.widget-view+json": {
+       "model_id": "23ee74c3c07a4de7b8544ce592d9be82",
+       "version_major": 2,
+       "version_minor": 0
+      },
+      "text/plain": [
+       "Validation: |          | 0/? [00:00<?, ?it/s]"
+      ]
+     },
+     "metadata": {},
+     "output_type": "display_data"
+    },
+    {
+     "data": {
+      "application/vnd.jupyter.widget-view+json": {
+       "model_id": "486ece69fd5c4d52ad5041617a5ce953",
+       "version_major": 2,
+       "version_minor": 0
+      },
+      "text/plain": [
+       "Validation: |          | 0/? [00:00<?, ?it/s]"
+      ]
+     },
+     "metadata": {},
+     "output_type": "display_data"
+    },
+    {
+     "data": {
+      "application/vnd.jupyter.widget-view+json": {
+       "model_id": "8ad1b17d101045668d079dbe0682fcc3",
+       "version_major": 2,
+       "version_minor": 0
+      },
+      "text/plain": [
+       "Validation: |          | 0/? [00:00<?, ?it/s]"
+      ]
+     },
+     "metadata": {},
+     "output_type": "display_data"
+    },
+    {
+     "data": {
+      "application/vnd.jupyter.widget-view+json": {
+       "model_id": "557cf1ca3c6249668eb0010dbdd9b3ad",
+       "version_major": 2,
+       "version_minor": 0
+      },
+      "text/plain": [
+       "Validation: |          | 0/? [00:00<?, ?it/s]"
+      ]
+     },
+     "metadata": {},
+     "output_type": "display_data"
+    },
+    {
+     "data": {
+      "application/vnd.jupyter.widget-view+json": {
+       "model_id": "3c7bfed2c6654867991c75e6e92385ec",
+       "version_major": 2,
+       "version_minor": 0
+      },
+      "text/plain": [
+       "Validation: |          | 0/? [00:00<?, ?it/s]"
+      ]
+     },
+     "metadata": {},
+     "output_type": "display_data"
+    },
+    {
+     "data": {
+      "application/vnd.jupyter.widget-view+json": {
+       "model_id": "731bcaa1e0544d11990a50254131c3f2",
+       "version_major": 2,
+       "version_minor": 0
+      },
+      "text/plain": [
+       "Validation: |          | 0/? [00:00<?, ?it/s]"
+      ]
+     },
+     "metadata": {},
+     "output_type": "display_data"
+    },
+    {
+     "data": {
+      "application/vnd.jupyter.widget-view+json": {
+       "model_id": "8ccc33e894754008910a051b5f6c369f",
+       "version_major": 2,
+       "version_minor": 0
+      },
+      "text/plain": [
+       "Validation: |          | 0/? [00:00<?, ?it/s]"
+      ]
+     },
+     "metadata": {},
+     "output_type": "display_data"
+    },
+    {
+     "data": {
+      "application/vnd.jupyter.widget-view+json": {
+       "model_id": "179271e50c7c44d1bf456b2605e4461d",
+       "version_major": 2,
+       "version_minor": 0
+      },
+      "text/plain": [
+       "Validation: |          | 0/? [00:00<?, ?it/s]"
+      ]
+     },
+     "metadata": {},
+     "output_type": "display_data"
+    },
+    {
+     "data": {
+      "application/vnd.jupyter.widget-view+json": {
+       "model_id": "639ecfef65f64db39e168d7b380e1870",
+       "version_major": 2,
+       "version_minor": 0
+      },
+      "text/plain": [
+       "Validation: |          | 0/? [00:00<?, ?it/s]"
+      ]
+     },
+     "metadata": {},
+     "output_type": "display_data"
+    },
+    {
+     "data": {
+      "application/vnd.jupyter.widget-view+json": {
+       "model_id": "00bca18a3b5d4b999775d3351234450b",
+       "version_major": 2,
+       "version_minor": 0
+      },
+      "text/plain": [
+       "Validation: |          | 0/? [00:00<?, ?it/s]"
+      ]
+     },
+     "metadata": {},
+     "output_type": "display_data"
+    },
+    {
+     "data": {
+      "application/vnd.jupyter.widget-view+json": {
+       "model_id": "74c70dc0f7a44658ad5b398967cda027",
+       "version_major": 2,
+       "version_minor": 0
+      },
+      "text/plain": [
+       "Validation: |          | 0/? [00:00<?, ?it/s]"
+      ]
+     },
+     "metadata": {},
+     "output_type": "display_data"
+    },
+    {
+     "data": {
+      "application/vnd.jupyter.widget-view+json": {
+       "model_id": "8f661f42314047a2acf3211cb211eedf",
+       "version_major": 2,
+       "version_minor": 0
+      },
+      "text/plain": [
+       "Validation: |          | 0/? [00:00<?, ?it/s]"
+      ]
+     },
+     "metadata": {},
+     "output_type": "display_data"
+    },
+    {
+     "data": {
+      "application/vnd.jupyter.widget-view+json": {
+       "model_id": "aa01fc3e3163439ea75df1a1e4d28fd5",
+       "version_major": 2,
+       "version_minor": 0
+      },
+      "text/plain": [
+       "Validation: |          | 0/? [00:00<?, ?it/s]"
+      ]
+     },
+     "metadata": {},
+     "output_type": "display_data"
+    },
+    {
+     "data": {
+      "application/vnd.jupyter.widget-view+json": {
+       "model_id": "209709fcc67c4a3fa24fe9814953541d",
+       "version_major": 2,
+       "version_minor": 0
+      },
+      "text/plain": [
+       "Validation: |          | 0/? [00:00<?, ?it/s]"
+      ]
+     },
+     "metadata": {},
+     "output_type": "display_data"
+    },
+    {
+     "data": {
+      "application/vnd.jupyter.widget-view+json": {
+       "model_id": "6fe3457699964cb08dbda873c1f8381c",
+       "version_major": 2,
+       "version_minor": 0
+      },
+      "text/plain": [
+       "Validation: |          | 0/? [00:00<?, ?it/s]"
+      ]
+     },
+     "metadata": {},
+     "output_type": "display_data"
+    },
+    {
+     "data": {
+      "application/vnd.jupyter.widget-view+json": {
+       "model_id": "14c01499296b478d83bd887bb0072f32",
+       "version_major": 2,
+       "version_minor": 0
+      },
+      "text/plain": [
+       "Validation: |          | 0/? [00:00<?, ?it/s]"
+      ]
+     },
+     "metadata": {},
+     "output_type": "display_data"
+    },
+    {
+     "data": {
+      "application/vnd.jupyter.widget-view+json": {
+       "model_id": "eaf3589f12a9466a97c570dece7a46f6",
+       "version_major": 2,
+       "version_minor": 0
+      },
+      "text/plain": [
+       "Validation: |          | 0/? [00:00<?, ?it/s]"
+      ]
+     },
+     "metadata": {},
+     "output_type": "display_data"
+    },
+    {
+     "data": {
+      "application/vnd.jupyter.widget-view+json": {
+       "model_id": "98ddc35601de4cb281a467e59b321ae5",
+       "version_major": 2,
+       "version_minor": 0
+      },
+      "text/plain": [
+       "Validation: |          | 0/? [00:00<?, ?it/s]"
+      ]
+     },
+     "metadata": {},
+     "output_type": "display_data"
+    },
+    {
+     "data": {
+      "application/vnd.jupyter.widget-view+json": {
+       "model_id": "e7bf45a3062141718686b638e1d4fa61",
+       "version_major": 2,
+       "version_minor": 0
+      },
+      "text/plain": [
+       "Validation: |          | 0/? [00:00<?, ?it/s]"
+      ]
+     },
+     "metadata": {},
+     "output_type": "display_data"
+    },
+    {
+     "data": {
+      "application/vnd.jupyter.widget-view+json": {
+       "model_id": "3e41d906f61d491bb3e7596fbdb34f79",
+       "version_major": 2,
+       "version_minor": 0
+      },
+      "text/plain": [
+       "Validation: |          | 0/? [00:00<?, ?it/s]"
+      ]
+     },
+     "metadata": {},
+     "output_type": "display_data"
+    },
+    {
+     "data": {
+      "application/vnd.jupyter.widget-view+json": {
+       "model_id": "d638e351313d459cbf4e3b81b87ee8f9",
+       "version_major": 2,
+       "version_minor": 0
+      },
+      "text/plain": [
+       "Validation: |          | 0/? [00:00<?, ?it/s]"
+      ]
+     },
+     "metadata": {},
+     "output_type": "display_data"
+    },
+    {
+     "data": {
+      "application/vnd.jupyter.widget-view+json": {
+       "model_id": "320d5299d2c0410db2dcb04dcbb7abf1",
+       "version_major": 2,
+       "version_minor": 0
+      },
+      "text/plain": [
+       "Validation: |          | 0/? [00:00<?, ?it/s]"
+      ]
+     },
+     "metadata": {},
+     "output_type": "display_data"
+    },
+    {
+     "data": {
+      "application/vnd.jupyter.widget-view+json": {
+       "model_id": "4fb1d5e57c45478dabf6af725b264a26",
+       "version_major": 2,
+       "version_minor": 0
+      },
+      "text/plain": [
+       "Validation: |          | 0/? [00:00<?, ?it/s]"
+      ]
+     },
+     "metadata": {},
+     "output_type": "display_data"
+    },
+    {
+     "data": {
+      "application/vnd.jupyter.widget-view+json": {
+       "model_id": "27e8de9a15574755a9c055d106666690",
+       "version_major": 2,
+       "version_minor": 0
+      },
+      "text/plain": [
+       "Validation: |          | 0/? [00:00<?, ?it/s]"
+      ]
+     },
+     "metadata": {},
+     "output_type": "display_data"
+    },
+    {
+     "data": {
+      "application/vnd.jupyter.widget-view+json": {
+       "model_id": "9b188ca97d3a40dc876e71d5e17dc8d1",
+       "version_major": 2,
+       "version_minor": 0
+      },
+      "text/plain": [
+       "Validation: |          | 0/? [00:00<?, ?it/s]"
+      ]
+     },
+     "metadata": {},
+     "output_type": "display_data"
+    },
+    {
+     "data": {
+      "application/vnd.jupyter.widget-view+json": {
+       "model_id": "5e50a700290140778da3dacb433a5137",
+       "version_major": 2,
+       "version_minor": 0
+      },
+      "text/plain": [
+       "Validation: |          | 0/? [00:00<?, ?it/s]"
+      ]
+     },
+     "metadata": {},
+     "output_type": "display_data"
+    },
+    {
+     "data": {
+      "application/vnd.jupyter.widget-view+json": {
+       "model_id": "5d4ad3aee2ff4637b5740851f9db49ba",
+       "version_major": 2,
+       "version_minor": 0
+      },
+      "text/plain": [
+       "Validation: |          | 0/? [00:00<?, ?it/s]"
+      ]
+     },
+     "metadata": {},
+     "output_type": "display_data"
+    },
+    {
+     "data": {
+      "application/vnd.jupyter.widget-view+json": {
+       "model_id": "f26d2e454b2242e1b41f3f02cdfee619",
+       "version_major": 2,
+       "version_minor": 0
+      },
+      "text/plain": [
+       "Validation: |          | 0/? [00:00<?, ?it/s]"
+      ]
+     },
+     "metadata": {},
+     "output_type": "display_data"
+    },
+    {
+     "data": {
+      "application/vnd.jupyter.widget-view+json": {
+       "model_id": "21a31a0cd70c4e93b4cbccb024d47076",
+       "version_major": 2,
+       "version_minor": 0
+      },
+      "text/plain": [
+       "Validation: |          | 0/? [00:00<?, ?it/s]"
+      ]
+     },
+     "metadata": {},
+     "output_type": "display_data"
+    },
+    {
+     "data": {
+      "application/vnd.jupyter.widget-view+json": {
+       "model_id": "1da7e41f580b478996067013ff0f3b68",
+       "version_major": 2,
+       "version_minor": 0
+      },
+      "text/plain": [
+       "Validation: |          | 0/? [00:00<?, ?it/s]"
+      ]
+     },
+     "metadata": {},
+     "output_type": "display_data"
+    },
+    {
+     "name": "stderr",
+     "output_type": "stream",
+     "text": [
+      "Restoring states from the checkpoint path at /workspace/snn-encoder-test/models/test_encoder/checkpoints/epoch=29-step=510-v1.ckpt\n",
+      "LOCAL_RANK: 0 - CUDA_VISIBLE_DEVICES: [0]\n",
+      "Loaded model weights from the checkpoint at /workspace/snn-encoder-test/models/test_encoder/checkpoints/epoch=29-step=510-v1.ckpt\n"
+     ]
+    },
+    {
+     "data": {
+      "application/vnd.jupyter.widget-view+json": {
+       "model_id": "6de5b5acc63a488191e44a499912b5cf",
+       "version_major": 2,
+       "version_minor": 0
+      },
+      "text/plain": [
+       "Testing: |          | 0/? [00:00<?, ?it/s]"
+      ]
+     },
+     "metadata": {},
+     "output_type": "display_data"
+    },
+    {
+     "data": {
+      "text/html": [
+       "<pre style=\"white-space:pre;overflow-x:auto;line-height:normal;font-family:Menlo,'DejaVu Sans Mono',consolas,'Courier New',monospace\">┏━━━━━━━━━━━━━━━━━━━━━━━━━━━┳━━━━━━━━━━━━━━━━━━━━━━━━━━━┓\n",
+       "┃<span style=\"font-weight: bold\">        Test metric        </span>┃<span style=\"font-weight: bold\">       DataLoader 0        </span>┃\n",
+       "┡━━━━━━━━━━━━━━━━━━━━━━━━━━━╇━━━━━━━━━━━━━━━━━━━━━━━━━━━┩\n",
        "│<span style=\"color: #008080; text-decoration-color: #008080\">         test_acc          </span>│<span style=\"color: #800080; text-decoration-color: #800080\">    0.7876371145248413     </span>│\n",
        "│<span style=\"color: #008080; text-decoration-color: #008080\">          test_f1          </span>│<span style=\"color: #800080; text-decoration-color: #800080\">    0.7601044774055481     </span>│\n",
        "│<span style=\"color: #008080; text-decoration-color: #008080\">         test_loss         </span>│<span style=\"color: #800080; text-decoration-color: #800080\">    49.453338623046875     </span>│\n",
@@ -3176,7 +3865,6 @@
        "│<span style=\"color: #008080; text-decoration-color: #008080\">      test_precision       </span>│<span style=\"color: #800080; text-decoration-color: #800080\">    0.8165306448936462     </span>│\n",
        "│<span style=\"color: #008080; text-decoration-color: #008080\">        test_recall        </span>│<span style=\"color: #800080; text-decoration-color: #800080\">    0.7118780016899109     </span>│\n",
        "│<span style=\"color: #008080; text-decoration-color: #008080\">     test_total_spikes     </span>│<span style=\"color: #800080; text-decoration-color: #800080\">        294717.375         </span>│\n",
->>>>>>> 6dc32ef3
        "└───────────────────────────┴───────────────────────────┘\n",
        "</pre>\n"
       ],
@@ -3184,15 +3872,6 @@
        "┏━━━━━━━━━━━━━━━━━━━━━━━━━━━┳━━━━━━━━━━━━━━━━━━━━━━━━━━━┓\n",
        "┃\u001b[1m \u001b[0m\u001b[1m       Test metric       \u001b[0m\u001b[1m \u001b[0m┃\u001b[1m \u001b[0m\u001b[1m      DataLoader 0       \u001b[0m\u001b[1m \u001b[0m┃\n",
        "┡━━━━━━━━━━━━━━━━━━━━━━━━━━━╇━━━━━━━━━━━━━━━━━━━━━━━━━━━┩\n",
-<<<<<<< HEAD
-       "│\u001b[36m \u001b[0m\u001b[36m        test_acc         \u001b[0m\u001b[36m \u001b[0m│\u001b[35m \u001b[0m\u001b[35m   0.6749750971794128    \u001b[0m\u001b[35m \u001b[0m│\n",
-       "│\u001b[36m \u001b[0m\u001b[36m         test_f1         \u001b[0m\u001b[36m \u001b[0m│\u001b[35m \u001b[0m\u001b[35m   0.7199469804763794    \u001b[0m\u001b[35m \u001b[0m│\n",
-       "│\u001b[36m \u001b[0m\u001b[36m        test_loss        \u001b[0m\u001b[36m \u001b[0m│\u001b[35m \u001b[0m\u001b[35m   109.72689819335938    \u001b[0m\u001b[35m \u001b[0m│\n",
-       "│\u001b[36m \u001b[0m\u001b[36m        test_mse         \u001b[0m\u001b[36m \u001b[0m│\u001b[35m \u001b[0m\u001b[35m   0.32502493262290955   \u001b[0m\u001b[35m \u001b[0m│\n",
-       "│\u001b[36m \u001b[0m\u001b[36m     test_precision      \u001b[0m\u001b[36m \u001b[0m│\u001b[35m \u001b[0m\u001b[35m   0.6114465594291687    \u001b[0m\u001b[35m \u001b[0m│\n",
-       "│\u001b[36m \u001b[0m\u001b[36m       test_recall       \u001b[0m\u001b[36m \u001b[0m│\u001b[35m \u001b[0m\u001b[35m    0.878153383731842    \u001b[0m\u001b[35m \u001b[0m│\n",
-       "│\u001b[36m \u001b[0m\u001b[36m    test_total_spikes    \u001b[0m\u001b[36m \u001b[0m│\u001b[35m \u001b[0m\u001b[35m      362036.09375       \u001b[0m\u001b[35m \u001b[0m│\n",
-=======
        "│\u001b[36m \u001b[0m\u001b[36m        test_acc         \u001b[0m\u001b[36m \u001b[0m│\u001b[35m \u001b[0m\u001b[35m   0.7876371145248413    \u001b[0m\u001b[35m \u001b[0m│\n",
        "│\u001b[36m \u001b[0m\u001b[36m         test_f1         \u001b[0m\u001b[36m \u001b[0m│\u001b[35m \u001b[0m\u001b[35m   0.7601044774055481    \u001b[0m\u001b[35m \u001b[0m│\n",
        "│\u001b[36m \u001b[0m\u001b[36m        test_loss        \u001b[0m\u001b[36m \u001b[0m│\u001b[35m \u001b[0m\u001b[35m   49.453338623046875    \u001b[0m\u001b[35m \u001b[0m│\n",
@@ -3200,7 +3879,6 @@
        "│\u001b[36m \u001b[0m\u001b[36m     test_precision      \u001b[0m\u001b[36m \u001b[0m│\u001b[35m \u001b[0m\u001b[35m   0.8165306448936462    \u001b[0m\u001b[35m \u001b[0m│\n",
        "│\u001b[36m \u001b[0m\u001b[36m       test_recall       \u001b[0m\u001b[36m \u001b[0m│\u001b[35m \u001b[0m\u001b[35m   0.7118780016899109    \u001b[0m\u001b[35m \u001b[0m│\n",
        "│\u001b[36m \u001b[0m\u001b[36m    test_total_spikes    \u001b[0m\u001b[36m \u001b[0m│\u001b[35m \u001b[0m\u001b[35m       294717.375        \u001b[0m\u001b[35m \u001b[0m│\n",
->>>>>>> 6dc32ef3
        "└───────────────────────────┴───────────────────────────┘\n"
       ]
      },
@@ -3211,11 +3889,7 @@
      "name": "stdout",
      "output_type": "stream",
      "text": [
-<<<<<<< HEAD
-      "\u001b[32m2025-05-10 01:47:43.044\u001b[0m | \u001b[1mINFO    \u001b[0m | \u001b[36m__main__\u001b[0m:\u001b[36m<module>\u001b[0m:\u001b[36m51\u001b[0m - \u001b[1mtest-encoder \u001b[0m\n"
-=======
       "\u001b[32m2025-05-09 18:00:42.322\u001b[0m | \u001b[1mINFO    \u001b[0m | \u001b[36m__main__\u001b[0m:\u001b[36m<module>\u001b[0m:\u001b[36m49\u001b[0m - \u001b[1mtest-encoder \u001b[0m\n"
->>>>>>> 6dc32ef3
      ]
     }
    ],
@@ -3297,42 +3971,61 @@
   },
   {
    "cell_type": "code",
-<<<<<<< HEAD
-   "execution_count": 7,
-=======
-   "execution_count": 8,
->>>>>>> 6dc32ef3
-   "id": "97e2833e",
+   "execution_count": null,
+   "id": "7780848b",
    "metadata": {},
    "outputs": [
+    {
+     "name": "stderr",
+     "output_type": "stream",
+     "text": [
+      "<<<<<<< local <modified: >\n"
+     ]
+    },
     {
      "name": "stdout",
      "output_type": "stream",
      "text": [
-<<<<<<< HEAD
       "\u001b[32m2025-05-10 01:47:43.063\u001b[0m | \u001b[1mINFO    \u001b[0m | \u001b[36m__main__\u001b[0m:\u001b[36m<module>\u001b[0m:\u001b[36m20\u001b[0m - \u001b[1mResults and parameters saved to /home/jupyter-group55/snn-encoder-test/reports for test-encoder\u001b[0m\n"
-=======
+     ]
+    },
+    {
+     "name": "stderr",
+     "output_type": "stream",
+     "text": [
+      "=======\n"
+     ]
+    },
+    {
+     "name": "stdout",
+     "output_type": "stream",
+     "text": [
       "\u001b[32m2025-05-09 18:03:05.384\u001b[0m | \u001b[1mINFO    \u001b[0m | \u001b[36m__main__\u001b[0m:\u001b[36m<module>\u001b[0m:\u001b[36m20\u001b[0m - \u001b[1mResults and parameters saved to /workspace/snn-encoder-test/reports for test-encoder\u001b[0m\n"
->>>>>>> 6dc32ef3
+     ]
+    },
+    {
+     "name": "stderr",
+     "output_type": "stream",
+     "text": [
+      ">>>>>>> remote <modified: >\n"
      ]
     }
    ],
    "source": [
+    "del lit_model\n",
+    "del trainer\n",
+    "del spike_encoder\n",
+    "torch.cuda.empty_cache()\n",
+    "gc.collect()\n",
+    "\n",
     "results_df = pd.DataFrame(fold_results)\n",
     "results_df.set_index(\"fold\", inplace=True)\n",
     "\n",
     "results_df.to_csv(\n",
-<<<<<<< HEAD
-    "    REPORTS_DIR / f\"poisson_8_model_results_using_bsa.csv\", index=True\n",
+    "    REPORTS_DIR / f\"sf_model_results_using_bsa.csv\", index=True\n",
     ")\n",
     "\n",
-    "params_file = REPORTS_DIR / f\"poisson_8_model_params_using_bsa.json\"\n",
-=======
-    "    REPORTS_DIR / f\"be_model_results_using_bsa.csv\", index=True\n",
-    ")\n",
-    "\n",
-    "params_file = REPORTS_DIR / f\"be_model_params_using_bsa.json\"\n",
->>>>>>> 6dc32ef3
+    "params_file = REPORTS_DIR / f\"sf_model_params_using_bsa.json\"\n",
     "\n",
     "params_file.write_text(\n",
     "    json.dumps(\n",
